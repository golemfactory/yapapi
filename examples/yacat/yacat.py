--- conflicted
+++ resolved
@@ -157,16 +157,7 @@
         payment_driver=args.payment_driver,
         payment_network=args.payment_network,
     ) as golem:
-<<<<<<< HEAD
         print_env_info(golem)
-=======
-
-        print(
-            f"Using subnet: {TEXT_COLOR_YELLOW}{args.subnet_tag}{TEXT_COLOR_DEFAULT}, "
-            f"payment driver: {TEXT_COLOR_YELLOW}{golem.payment_driver}{TEXT_COLOR_DEFAULT}, "
-            f"and network: {TEXT_COLOR_YELLOW}{golem.payment_network}{TEXT_COLOR_DEFAULT}\n"
-        )
->>>>>>> 5012c8d7
 
         start_time = datetime.now()
 
