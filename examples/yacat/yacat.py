#!/usr/bin/env python3
import asyncio
from datetime import timedelta
import pathlib
import sys

from yapapi import Executor, Task, WorkContext, asyncio_fix
from yapapi.log import enable_default_logger, log_summary, log_event_repr  # noqa
from yapapi.package import vm

# For importing `utils.py`:
script_dir = pathlib.Path(__file__).resolve().parent
parent_directory = script_dir.parent
sys.stderr.write(f"Adding {parent_directory} to sys.path.\n")
sys.path.append(str(parent_directory))
import utils  # noqa


def write_hash(hash):
    with open("in.hash", "w") as f:
        f.write(hash)


def write_keyspace_check_script(mask):
    with open("keyspace.sh", "w") as f:
        f.write(f"hashcat --keyspace -a 3 {mask} -m 400 > /golem/work/keyspace.txt")


def read_keyspace():
    with open("keyspace.txt", "r") as f:
        return int(f.readline())


def read_password(ranges):
    for r in ranges:
        with open(f"hashcat_{r}.potfile", "r") as f:
            line = f.readline()
        split_list = line.split(":")
        if len(split_list) >= 2:
            return split_list[1]
    return None


async def main(args):
    package = await vm.repo(
        image_hash="2c17589f1651baff9b82aa431850e296455777be265c2c5446c902e9",
        min_mem_gib=0.5,
        min_storage_gib=2.0,
    )

    async def worker_check_keyspace(ctx: WorkContext, tasks):
        async for task in tasks:
            keyspace_sh_filename = "keyspace.sh"
            ctx.send_file(keyspace_sh_filename, "/golem/work/keyspace.sh")
            ctx.run("/bin/sh", "/golem/work/keyspace.sh")
            output_file = "keyspace.txt"
            ctx.download_file("/golem/work/keyspace.txt", output_file)
            yield ctx.commit()
            task.accept_result()

    async def worker_find_password(ctx: WorkContext, tasks):
        ctx.send_file("in.hash", "/golem/work/in.hash")

        async for task in tasks:
            skip = task.data
            limit = skip + step

            # Commands to be run on the provider
            commands = (
                "touch /golem/work/hashcat.potfile; "
                f"hashcat -a 3 -m 400 /golem/work/in.hash --skip {skip} --limit {limit} {args.mask} -o /golem/work/hashcat.potfile"
            )
            ctx.run(f"/bin/sh", "-c", commands)

            output_file = f"hashcat_{skip}.potfile"
            ctx.download_file(f"/golem/work/hashcat.potfile", output_file)
            yield ctx.commit()
            task.accept_result(result=output_file)

    # beginning of the main flow

    write_hash(args.hash)
    write_keyspace_check_script(args.mask)

    # By passing `event_consumer=log_summary()` we enable summary logging.
    # See the documentation of the `yapapi.log` module on how to set
    # the level of detail and format of the logged information.
    async with Executor(
        package=package,
        max_workers=args.number_of_providers,
        budget=10.0,
        # timeout should be keyspace / number of providers dependent
        timeout=timedelta(minutes=25),
        subnet_tag=args.subnet_tag,
        event_consumer=log_summary(log_event_repr),
    ) as executor:

        # This is not a typical use of executor.submit as there is only one task, with no data:
        async for task in executor.submit(worker_check_keyspace, [Task(data=None)]):
            pass

        keyspace = read_keyspace()

        print(
            f"{utils.TEXT_COLOR_CYAN}"
            f"Task computed: keyspace size count. The keyspace size is {keyspace}"
            f"{utils.TEXT_COLOR_DEFAULT}"
        )

        step = int(keyspace / args.number_of_providers) + 1

        ranges = range(0, keyspace, step)

        async for task in executor.submit(
            worker_find_password, [Task(data=range) for range in ranges]
        ):
            print(
                f"{utils.TEXT_COLOR_CYAN}"
                f"Task computed: {task}, result: {task.result}"
                f"{utils.TEXT_COLOR_DEFAULT}"
            )

        password = read_password(ranges)

        if password is None:
            print(f"{utils.TEXT_COLOR_RED}No password found{utils.TEXT_COLOR_DEFAULT}")
        else:
            print(
                f"{utils.TEXT_COLOR_GREEN}"
                f"Password found: {password}"
                f"{utils.TEXT_COLOR_DEFAULT}"
            )


if __name__ == "__main__":
    parser = utils.build_parser("yacat")

    parser.add_argument("--number-of-providers", dest="number_of_providers", type=int, default=3)
    parser.add_argument("mask")
    parser.add_argument("hash")

    args = parser.parse_args()

<<<<<<< HEAD
    asyncio_fix()
=======
    # This is only required when running on Windows with Python prior to 3.8:
    utils.windows_event_loop_fix()
>>>>>>> 0798d353

    enable_default_logger(log_file=args.log_file)

    sys.stderr.write(
        f"Using subnet: {utils.TEXT_COLOR_YELLOW}{args.subnet_tag}{utils.TEXT_COLOR_DEFAULT}\n"
    )

    loop = asyncio.get_event_loop()
    task = loop.create_task(main(args))

    try:
        loop.run_until_complete(task)
    except (Exception, KeyboardInterrupt) as e:
        print(e)
        task.cancel()
        loop.run_until_complete(task)<|MERGE_RESOLUTION|>--- conflicted
+++ resolved
@@ -4,7 +4,7 @@
 import pathlib
 import sys
 
-from yapapi import Executor, Task, WorkContext, asyncio_fix
+from yapapi import Executor, Task, WorkContext, windows_event_loop_fix
 from yapapi.log import enable_default_logger, log_summary, log_event_repr  # noqa
 from yapapi.package import vm
 
@@ -141,12 +141,8 @@
 
     args = parser.parse_args()
 
-<<<<<<< HEAD
-    asyncio_fix()
-=======
     # This is only required when running on Windows with Python prior to 3.8:
-    utils.windows_event_loop_fix()
->>>>>>> 0798d353
+    windows_event_loop_fix()
 
     enable_default_logger(log_file=args.log_file)
 
