--- conflicted
+++ resolved
@@ -1,11 +1,7 @@
 #!/usr/bin/env python3
 import asyncio
 import base64
-<<<<<<< HEAD
-from datetime import timedelta
-=======
 from datetime import datetime
->>>>>>> 982c34b5
 import pathlib
 import sys
 
@@ -22,9 +18,6 @@
     run_golem_example,
     print_env_info,
 )
-
-service_finished_event = asyncio.Event()
-
 
 class ApiCallService(Service):
     @staticmethod
@@ -69,13 +62,6 @@
         print(result.strip() if result else "")
         service_finished_event.set()
 
-
-<<<<<<< HEAD
-async def main():
-    async with Golem(budget=1.0, subnet_tag="devnet-beta") as golem:
-        await golem.run_service(ApiCallService, num_instances=1)
-        await service_finished_event.wait()
-=======
 async def main(subnet_tag, payment_driver, payment_network):
     async with Golem(
         budget=1.0,
@@ -93,8 +79,6 @@
                 await asyncio.sleep(10)
             except (KeyboardInterrupt, asyncio.CancelledError):
                 break
->>>>>>> 982c34b5
-
 
 if __name__ == "__main__":
     parser = build_parser("External API request example")
