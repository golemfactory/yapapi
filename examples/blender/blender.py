--- conflicted
+++ resolved
@@ -1,24 +1,19 @@
 #!/usr/bin/env python3
 import asyncio
-from datetime import timedelta
 import pathlib
 import sys
-import utils
 
 from yapapi.log import enable_default_logger, log_summary, log_event_json  # noqa
 from yapapi.runner import Engine, Task, vm
 from yapapi.runner.ctx import WorkContext
-<<<<<<< HEAD
+from datetime import timedelta
 
 # For importing `utils.py`:
 script_dir = pathlib.Path(__file__).resolve().parent
 parent_directory = script_dir.parent
 sys.stderr.write(f"Adding {parent_directory} to sys.path.\n")
 sys.path.append(str(parent_directory))
-=======
-from datetime import timedelta
-import asyncio
->>>>>>> 3218aa23
+import utils  # noqa
 
 
 async def main(subnet_tag="testnet"):
