#!/usr/bin/env python3
"""
the requestor agent controlling and interacting with the "simple service"
"""
import asyncio
from datetime import datetime, timedelta, timezone
import pathlib
import random
import string
import sys


from yapapi import (
    NoPaymentAccountError,
    __version__ as yapapi_version,
    windows_event_loop_fix,
)
from yapapi import Golem
from yapapi.services import Service, ServiceState

from yapapi.log import enable_default_logger, pluralize
from yapapi.payload import vm

examples_dir = pathlib.Path(__file__).resolve().parent.parent
sys.path.append(str(examples_dir))

from utils import (
    build_parser,
    TEXT_COLOR_CYAN,
    TEXT_COLOR_DEFAULT,
    TEXT_COLOR_RED,
    TEXT_COLOR_YELLOW,
    TEXT_COLOR_MAGENTA,
    format_usage,
    print_env_info,
)

STARTING_TIMEOUT = timedelta(minutes=4)


class SimpleService(Service):
    SIMPLE_SERVICE = "/golem/run/simple_service.py"
    SIMPLE_SERVICE_CTL = "/golem/run/simulate_observations_ctl.py"

    def __repr__(self):
        return f"<{self.__class__.__name__}: {self.name}>"

    def __init__(self, *args, instance_name: str, show_usage: bool = False, **kwargs):
        super().__init__(*args, **kwargs)
        self.name = instance_name
        self._show_usage = show_usage

    @staticmethod
    async def get_payload():
        return await vm.repo(
            image_hash="8b11df59f84358d47fc6776d0bb7290b0054c15ded2d6f54cf634488",
            min_mem_gib=0.5,
            min_storage_gib=2.0,
        )

    async def start(self):
        """handler responsible for starting the service."""

        # perform the initialization of the Service
        # (which includes sending the network details within the `deploy` command)
        async for script in super().start():
            yield script

        # start the service
        s = self._ctx.new_script()
        s.run(self.SIMPLE_SERVICE_CTL, "--start")
        yield s

    async def run(self):
        # handler responsible for providing the required interactions while the service is running
        while True:
            await asyncio.sleep(10)
            s = self._ctx.new_script()
            s.run(self.SIMPLE_SERVICE, "--stats")  # idx 0
            s.run(self.SIMPLE_SERVICE, "--plot", "dist")  # idx 1

            future_results = yield s
            results = await future_results
            stats = results[0].stdout.strip()
            plot = results[1].stdout.strip().strip('"')

            print(f"{TEXT_COLOR_CYAN}stats: {stats}{TEXT_COLOR_DEFAULT}")

            plot_filename = "".join(random.choice(string.ascii_letters) for _ in range(10)) + ".png"
            print(
                f"{TEXT_COLOR_CYAN}downloading plot: {plot} to {plot_filename}{TEXT_COLOR_DEFAULT}"
            )
            s = self._ctx.new_script()
            s.download_file(
                plot, str(pathlib.Path(__file__).resolve().parent / plot_filename)
            )
            yield s

            if self._show_usage:
                print(
                    f"{TEXT_COLOR_MAGENTA}"
                    f" --- {self.name} STATE: {await self._ctx.get_raw_state()}"
                    f"{TEXT_COLOR_DEFAULT}"
                )
                print(
                    f"{TEXT_COLOR_MAGENTA}"
                    f" --- {self.name} USAGE: {format_usage(await self._ctx.get_usage())}"
                    f"{TEXT_COLOR_DEFAULT}"
                )
                print(
                    f"{TEXT_COLOR_MAGENTA}"
                    f" --- {self.name}  COST: {await self._ctx.get_cost()}"
                    f"{TEXT_COLOR_DEFAULT}"
                )

    async def shutdown(self):
        # handler reponsible for executing operations on shutdown
        s = self._ctx.new_script()
        s.run(self.SIMPLE_SERVICE_CTL, "--stop")
        yield s

        if self._show_usage:
            print(
                f"{TEXT_COLOR_MAGENTA}"
                f" --- {self.name}  COST: {await self._ctx.get_cost()}"
                f"{TEXT_COLOR_DEFAULT}"
            )


async def main(
    subnet_tag,
    running_time,
    payment_driver=None,
    payment_network=None,
    num_instances=1,
    show_usage=False,
):
    async with Golem(
        budget=1.0,
        subnet_tag=subnet_tag,
        payment_driver=payment_driver,
        payment_network=payment_network,
    ) as golem:
<<<<<<< HEAD
        print_env_info(golem)
=======

        print(
            f"yapapi version: {TEXT_COLOR_YELLOW}{yapapi_version}{TEXT_COLOR_DEFAULT}\n"
            f"Using subnet: {TEXT_COLOR_YELLOW}{subnet_tag}{TEXT_COLOR_DEFAULT}, "
            f"payment driver: {TEXT_COLOR_YELLOW}{golem.payment_driver}{TEXT_COLOR_DEFAULT}, "
            f"and network: {TEXT_COLOR_YELLOW}{golem.payment_network}{TEXT_COLOR_DEFAULT}\n"
        )
>>>>>>> 5012c8d7

        commissioning_time = datetime.now()

        print(
            f"{TEXT_COLOR_YELLOW}"
            f"Starting {pluralize(num_instances, 'instance')}..."
            f"{TEXT_COLOR_DEFAULT}"
        )

        # start the service

        cluster = await golem.run_service(
            SimpleService,
            instance_params=[
                {"instance_name": f"simple-service-{i+1}", "show_usage": show_usage}
                for i in range(num_instances)
            ],
            expiration=datetime.now(timezone.utc) + timedelta(minutes=120),
        )

        # helper functions to display / filter instances

        def instances():
            return [f"{s.name}: {s.state.value} on {s.provider_name}" for s in cluster.instances]

        def still_starting():
            return len(cluster.instances) < num_instances or cluster.has_starting_instances

        # wait until instances are started

        while still_starting() and datetime.now() < commissioning_time + STARTING_TIMEOUT:
            print(f"instances: {instances()}")
            await asyncio.sleep(5)

        if still_starting():
            raise Exception(f"Failed to start instances before {STARTING_TIMEOUT} elapsed :( ...")

        print(f"{TEXT_COLOR_YELLOW}All instances started :){TEXT_COLOR_DEFAULT}")

        # allow the service to run for a short while
        # (and allowing its requestor-end handlers to interact with it)

        start_time = datetime.now()

        while datetime.now() < start_time + timedelta(seconds=running_time):
            print(f"instances: {instances()}")
            await asyncio.sleep(5)

        print(f"{TEXT_COLOR_YELLOW}Stopping instances...{TEXT_COLOR_DEFAULT}")
        cluster.stop()

        # wait for instances to stop

        cnt = 0
        while cnt < 10 and cluster.has_active_instances:
            print(f"instances: {instances()}")
            await asyncio.sleep(5)

    print(f"instances: {instances()}")


if __name__ == "__main__":
    parser = build_parser(
        "A very simple / POC example of a service running on Golem, utilizing the VM runtime"
    )
    parser.add_argument(
        "--running-time",
        default=120,
        type=int,
        help=(
            "How long should the instance run before the cluster is stopped "
            "(in seconds, default: %(default)s)"
        ),
    )
    parser.add_argument(
        "--num-instances",
        type=int,
        default=1,
        help="The number of instances of the service to spawn",
    )
    parser.add_argument(
        "--show-usage",
        action="store_true",
        help="Show usage and cost of each instance while running.",
    )
    now = datetime.now().strftime("%Y-%m-%d_%H.%M.%S")
    parser.set_defaults(log_file=f"simple-service-yapapi-{now}.log")
    args = parser.parse_args()

    # This is only required when running on Windows with Python prior to 3.8:
    windows_event_loop_fix()

    enable_default_logger(
        log_file=args.log_file,
        debug_activity_api=True,
        debug_market_api=True,
        debug_payment_api=True,
    )

    loop = asyncio.get_event_loop()
    task = loop.create_task(
        main(
            subnet_tag=args.subnet_tag,
            running_time=args.running_time,
            payment_driver=args.payment_driver,
            payment_network=args.payment_network,
            num_instances=args.num_instances,
            show_usage=args.show_usage,
        )
    )

    try:
        loop.run_until_complete(task)
    except NoPaymentAccountError as e:
        handbook_url = (
            "https://handbook.golem.network/requestor-tutorials/"
            "flash-tutorial-of-requestor-development"
        )
        print(
            f"{TEXT_COLOR_RED}"
            f"No payment account initialized for driver `{e.required_driver}` "
            f"and network `{e.required_network}`.\n\n"
            f"See {handbook_url} on how to initialize payment accounts for a requestor node."
            f"{TEXT_COLOR_DEFAULT}"
        )
    except KeyboardInterrupt:
        print(
            f"{TEXT_COLOR_YELLOW}"
            "Shutting down gracefully, please wait a short while "
            "or press Ctrl+C to exit immediately..."
            f"{TEXT_COLOR_DEFAULT}"
        )
        task.cancel()
        try:
            loop.run_until_complete(task)
            print(
                f"{TEXT_COLOR_YELLOW}Shutdown completed, thank you for waiting!{TEXT_COLOR_DEFAULT}"
            )
        except (asyncio.CancelledError, KeyboardInterrupt):
            pass<|MERGE_RESOLUTION|>--- conflicted
+++ resolved
@@ -141,17 +141,7 @@
         payment_driver=payment_driver,
         payment_network=payment_network,
     ) as golem:
-<<<<<<< HEAD
         print_env_info(golem)
-=======
-
-        print(
-            f"yapapi version: {TEXT_COLOR_YELLOW}{yapapi_version}{TEXT_COLOR_DEFAULT}\n"
-            f"Using subnet: {TEXT_COLOR_YELLOW}{subnet_tag}{TEXT_COLOR_DEFAULT}, "
-            f"payment driver: {TEXT_COLOR_YELLOW}{golem.payment_driver}{TEXT_COLOR_DEFAULT}, "
-            f"and network: {TEXT_COLOR_YELLOW}{golem.payment_network}{TEXT_COLOR_DEFAULT}\n"
-        )
->>>>>>> 5012c8d7
 
         commissioning_time = datetime.now()
 
