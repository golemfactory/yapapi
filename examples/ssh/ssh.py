--- conflicted
+++ resolved
@@ -108,53 +108,10 @@
     args = parser.parse_args()
 
     run_golem_example(
-        main(subnet_tag=args.subnet_tag, driver=args.driver, network=args.network),
-        log_file=args.log_file,
-<<<<<<< HEAD
-        debug_activity_api=True,
-        debug_market_api=True,
-        debug_payment_api=True,
-        debug_net_api=True,
-    )
-
-    loop = asyncio.get_event_loop()
-    task = loop.create_task(
         main(
             subnet_tag=args.subnet_tag,
             payment_driver=args.payment_driver,
             payment_network=args.payment_network,
-        )
-    )
-
-    try:
-        loop.run_until_complete(task)
-    except NoPaymentAccountError as e:
-        handbook_url = (
-            "https://handbook.golem.network/requestor-tutorials/"
-            "flash-tutorial-of-requestor-development"
-        )
-        print(
-            f"{TEXT_COLOR_RED}"
-            f"No payment account initialized for driver `{e.required_driver}` "
-            f"and network `{e.required_network}`.\n\n"
-            f"See {handbook_url} on how to initialize payment accounts for a requestor node."
-            f"{TEXT_COLOR_DEFAULT}"
-        )
-    except KeyboardInterrupt:
-        print(
-            f"{TEXT_COLOR_YELLOW}"
-            "Shutting down gracefully, please wait a short while "
-            "or press Ctrl+C to exit immediately..."
-            f"{TEXT_COLOR_DEFAULT}"
-        )
-        task.cancel()
-        try:
-            loop.run_until_complete(task)
-            print(
-                f"{TEXT_COLOR_YELLOW}Shutdown completed, thank you for waiting!{TEXT_COLOR_DEFAULT}"
-            )
-        except (asyncio.CancelledError, KeyboardInterrupt):
-            pass
-=======
-    )
->>>>>>> fadebbcd
+        ),
+        log_file=args.log_file,
+    )