--- conflicted
+++ resolved
@@ -31,19 +31,13 @@
     default_log_path = Path(tempfile.gettempdir()) / f"yapapi_{current_time_str}.log"
 
     parser = argparse.ArgumentParser(description=description)
-<<<<<<< HEAD
-    parser.add_argument("--driver", help="Payment driver name, for example `zksync`")
-    parser.add_argument("--network", help="Network name, for example `rinkeby`")
-    parser.add_argument("--subnet-tag", help="Subnet name, for example `devnet-beta`")
-=======
     parser.add_argument(
         "--payment-driver", "--driver", help="Payment driver name, for example `zksync`"
     )
     parser.add_argument(
         "--payment-network", "--network", help="Payment network name, for example `rinkeby`"
     )
-    parser.add_argument("--subnet-tag", help="Subnet name, for example `devnet-beta.2`")
->>>>>>> 5012c8d7
+    parser.add_argument("--subnet-tag", help="Subnet name, for example `devnet-beta`")
     parser.add_argument(
         "--log-file",
         default=str(default_log_path),
@@ -63,8 +57,8 @@
     print(
         f"yapapi version: {TEXT_COLOR_YELLOW}{yapapi_version}{TEXT_COLOR_DEFAULT}\n"
         f"Using subnet: {TEXT_COLOR_YELLOW}{golem.subnet_tag}{TEXT_COLOR_DEFAULT}, "
-        f"payment driver: {TEXT_COLOR_YELLOW}{golem.driver}{TEXT_COLOR_DEFAULT}, "
-        f"and network: {TEXT_COLOR_YELLOW}{golem.network}{TEXT_COLOR_DEFAULT}\n"
+        f"payment driver: {TEXT_COLOR_YELLOW}{golem.payment_driver}{TEXT_COLOR_DEFAULT}, "
+        f"and network: {TEXT_COLOR_YELLOW}{golem.payment_network}{TEXT_COLOR_DEFAULT}\n"
     )
 
 
