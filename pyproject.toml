[build-system]
requires = ["poetry_core>=1.0.0"]
build-backend = "poetry.core.masonry.api"

[tool.poetry]
name = "yapapi"
version = "0.7.0-dev"
description = "High-level Python API for the New Golem"
authors = ["Przemysław K. Rekucki <przemyslaw.rekucki@golem.network>", "GolemFactory <contact@golem.network>"]
license = "LGPL-3.0-or-later"
classifiers = [
    "Development Status :: 3 - Alpha",
    "Framework :: AsyncIO",
    "Topic :: Software Development :: Libraries :: Python Modules",
    "Topic :: System :: Distributed Computing"
]
repository = "https://github.com/golemfactory/yapapi"
documentation = "https://handbook.golem.network/yapapi/"
readme = "README.md"

[tool.poetry.dependencies]
python = "^3.6.1"
aiohttp = "^3.6"
aiohttp-sse-client = "^0.1.7"
dataclasses = { version = "^0.8", python = ">=3.6, <3.7"}
more-itertools = "^8.6.0"
urllib3 = "^1.25.9"
typing_extensions = "^3.7.4"

fire = { version = "^0.3.1", optional = true }
rich = { version = "^10.2", optional = true }
async_exit_stack = "^1.0.1"
jsonrpc-base = "^1.0.3"

<<<<<<< HEAD
ya-aioclient = "^0.6"
=======
ya-aioclient = "^0.6.0"
>>>>>>> eebb887b
toml = "^0.10.1"
srvresolver = "^0.3.5"
colorama = "^0.4.4"

# Adding `goth` to dependencies causes > 40 additional packages to be installed. Given
# that dependency resolution in `poetry` is rather slow, we'd like to avoid installing
# `goth` for example in a CI pipeline that only runs linters/unit tests, not integration
# tests. Therefore we specify `goth` as an "extra" dependency, with `optional = "true"`.
# It will be then installable with `poetry install -E integration-tests`.
# Note that putting `goth` in `poetry.dev-dependencies` instead of `poetry.dependencies`
# would not work: see https://github.com/python-poetry/poetry/issues/129.
goth = { version = "^0.6", optional = true, python = "^3.8.0" }
# goth = { git = "https://github.com/golemfactory/goth.git", branch = "your-branch-name", optional = true, python = "^3.8.0", develop = true }
Deprecated = "^1.2.12"
python-statemachine = "^0.8.0"

[tool.poetry.extras]
cli = ['fire', 'rich']
integration-tests = ['goth', 'pytest', 'pytest-asyncio']

[tool.poetry.dev-dependencies]
black = "^20.8b1"
pytest = "^6.2"
portray = "^1"
pytest-asyncio = "^0.14"
mypy = "^0.782"
liccheck = "^0.4.7"
poethepoet = "^0.8.0"
pytest-cov = "^2.11"
pydoc-markdown = "3.9"
factory-boy = "^3.2.0"

[tool.portray]

[tool.portray.mkdocs.theme]
name = "material"
palette = {primary = "blue grey", accent = "pink"}

[tool.portray.pdocs]
exclude_source = true

[tool.black]
line-length = 100
target-version = ['py36']

[tool.blacken-docs]
line-length = 80

[tool.liccheck]
authorized_licenses = [
  "bsd",
  "new bsd",
  "bsd license",
  "apache 2",
  "apache",
  "Apache Software",
  "MPL-2.0",
  "MIT",
  "LGPL",
  "LGPL-3.0-or-later",
  "Python Software Foundation",
  "ISC",
]
unauthorized_licenses = [
  "gpl v3"
]

[tool.liccheck.authorized_packages]
ya-client-activity = "0.1.0"
ya-client-payment = "0.1.0"
ya-market = "0.1.0"

[tool.poe.tasks]
test = "pytest --cov=yapapi --ignore tests/goth_tests"
goth-assets = "python -m goth create-assets tests/goth_tests/assets"
goth-tests = "pytest -svx tests/goth_tests"
typecheck = "mypy ."
codestyle = "black --check --diff ."
_liccheck_export = "poetry export -E cli -f requirements.txt -o .requirements.txt"
_liccheck_verify = "liccheck -r .requirements.txt"
liccheck = ["_liccheck_export", "_liccheck_verify"]
check = ["test", "typecheck", "codestyle", "liccheck"]
clean = "rm -rf .coverage .requirements.txt dist md handbook build"
clean_blender = "rm -f examples/blender/*.png examples/blender/*.log"
clean_simple_service = "rm -f examples/simple-service-poc/*.png examples/simple-service-poc/*.log"
clean_examples = ["clean_blender", "clean_simple_service"]
docs = "portray as_html --overwrite"
pdocs = "pdocs as_markdown yapapi -e -ov -o md"
pydoc-markdown = "pydoc-markdown --build --site-dir=_"
_handbook_gen = "python handbook_gen/handbook_gen.py --overwrite"
handbook = ['pydoc-markdown', '_handbook_gen']

[[tool.portray.mkdocs.nav]]
"Introduction to Golem's high-level Python API" = "README.md"

[[tool.portray.mkdocs.nav]]
"VM Tutorial" = "docs/VM-Tutorial.md"

[[tool.portray.mkdocs.nav]]
Low-Level = "docs/Low-Level-Api.md"<|MERGE_RESOLUTION|>--- conflicted
+++ resolved
@@ -32,11 +32,7 @@
 async_exit_stack = "^1.0.1"
 jsonrpc-base = "^1.0.3"
 
-<<<<<<< HEAD
-ya-aioclient = "^0.6"
-=======
-ya-aioclient = "^0.6.0"
->>>>>>> eebb887b
+ya-aioclient = "^0.6.3"
 toml = "^0.10.1"
 srvresolver = "^0.3.5"
 colorama = "^0.4.4"
