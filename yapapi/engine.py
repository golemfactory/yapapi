--- conflicted
+++ resolved
@@ -581,37 +581,14 @@
         job_id: str,
         agreement_id: str,
         activity: rest.activity.Activity,
-<<<<<<< HEAD
-        batch_generator: AsyncGenerator[WorkItem, Awaitable[List[events.CommandEvent]]],
+        batch_generator: AsyncGenerator[Script, Awaitable[List[events.CommandEvent]]],
     ) -> None:
-        """Send command batches produced by `command_generator` to `activity`."""
-
-        item = await batch_generator.__anext__()
-
-        while True:
-
-            batch, exec_options = _unpack_work_item(item)
-
-            script_id = str(next(exescript_ids))
-
-            if batch.timeout:
-                if exec_options.batch_timeout:
-                    logger.warning(
-                        "Overriding batch timeout set with commit(batch_timeout)"
-                        "by the value set in exec options"
-                    )
-                else:
-                    exec_options.batch_timeout = batch.timeout
-=======
-        command_generator: AsyncGenerator[Script, Awaitable[List[events.CommandEvent]]],
-    ) -> None:
-        """Send command batches produced by `command_generator` to `activity`."""
-
-        script: Script = await command_generator.__anext__()
+        """Send command batches produced by `batch_generator` to `activity`."""
+
+        script: Script = await batch_generator.__anext__()
 
         while True:
             script_id = str(script.id)
->>>>>>> 106408b0
 
             batch_deadline = (
                 datetime.now(timezone.utc) + script.timeout if script.timeout is not None else None
@@ -622,11 +599,7 @@
                 batch: List[BatchCommand] = script._evaluate()
                 remote = await activity.send(batch, deadline=batch_deadline)
             except Exception:
-<<<<<<< HEAD
-                item = await batch_generator.athrow(*sys.exc_info())
-=======
-                script = await command_generator.athrow(*sys.exc_info())
->>>>>>> 106408b0
+                script = await batch_generator.athrow(*sys.exc_info())
                 continue
 
             self.emit(
@@ -668,27 +641,17 @@
                     results = await get_batch_results()
                     future_results.set_result(results)
                 except Exception:
-                    # Raise the exception in `command_generator` (the `worker` coroutine).
+                    # Raise the exception in `batch_generator` (the `worker` coroutine).
                     # If the client code is able to handle it then we'll proceed with
                     # subsequent batches. Otherwise the worker finishes with error.
-<<<<<<< HEAD
-                    item = await batch_generator.athrow(*sys.exc_info())
+                    script = await batch_generator.athrow(*sys.exc_info())
                 else:
-                    item = await batch_generator.asend(future_results)
-=======
-                    script = await command_generator.athrow(*sys.exc_info())
-                else:
-                    script = await command_generator.asend(future_results)
->>>>>>> 106408b0
+                    script = await batch_generator.asend(future_results)
 
             else:
                 # Schedule the coroutine in a separate asyncio task
                 future_results = loop.create_task(get_batch_results())
-<<<<<<< HEAD
-                item = await batch_generator.asend(future_results)
-=======
-                script = await command_generator.asend(future_results)
->>>>>>> 106408b0
+                script = await batch_generator.asend(future_results)
 
 
 class Job:
