import asyncio
import aiohttp
from asyncio import CancelledError
from collections import defaultdict
import contextlib
from dataclasses import dataclass
from datetime import datetime, timezone
from decimal import Decimal
import itertools
import logging
import os
import sys
from typing import (
    AsyncContextManager,
    Awaitable,
    Callable,
    cast,
    Dict,
    Iterator,
    List,
    Optional,
    Set,
    Union,
)
from typing_extensions import Final, AsyncGenerator

if sys.version_info >= (3, 7):
    from contextlib import AsyncExitStack
else:
    from async_exit_stack import AsyncExitStack  # type: ignore

from yapapi import rest, events
from yapapi.agreements_pool import AgreementsPool
from yapapi.ctx import WorkContext
from yapapi.payload import Payload
from yapapi import props
from yapapi.props import com
from yapapi.props.builder import DemandBuilder, DemandDecorator
from yapapi.rest.activity import CommandExecutionError, Activity
from yapapi.rest.market import Agreement, AgreementDetails, OfferProposal, Subscription
from yapapi.script import Script
from yapapi.script.command import BatchCommand
from yapapi.storage import gftp
from yapapi.strategy import (
    DecreaseScoreForUnconfirmedAgreement,
    LeastExpensiveLinearPayuMS,
    MarketStrategy,
    SCORE_NEUTRAL,
)
from yapapi.utils import AsyncWrapper


DEBIT_NOTE_MIN_TIMEOUT: Final[int] = 30  # in seconds
"Shortest debit note acceptance timeout the requestor will accept."

DEBIT_NOTE_ACCEPTANCE_TIMEOUT_PROP: Final[str] = "golem.com.payment.debit-notes.accept-timeout?"

DEFAULT_DRIVER: str = os.getenv("YAGNA_PAYMENT_DRIVER", "erc20").lower()
DEFAULT_NETWORK: str = os.getenv("YAGNA_PAYMENT_NETWORK", "rinkeby").lower()
DEFAULT_SUBNET: Optional[str] = os.getenv("YAGNA_SUBNET", "devnet-beta")


logger = logging.getLogger("yapapi.executor")


class NoPaymentAccountError(Exception):
    """The error raised if no payment account for the required driver/network is available."""

    required_driver: str
    """Payment driver required for the account."""

    required_network: str
    """Network required for the account."""

    def __init__(self, required_driver: str, required_network: str):
        """Initialize `NoPaymentAccountError`.

        :param required_driver: payment driver for which initialization was required
        :param required_network: payment network for which initialization was required
        """
        self.required_driver: str = required_driver
        self.required_network: str = required_network

    def __str__(self) -> str:
        return (
            f"No payment account available for driver `{self.required_driver}`"
            f" and network `{self.required_network}`"
        )


# Type aliases to make some type annotations more meaningful
JobId = str
AgreementId = str


class _Engine:
    """Base execution engine containing functions common to all modes of operation."""

    def __init__(
        self,
        *,
        budget: Union[float, Decimal],
        strategy: Optional[MarketStrategy] = None,
        subnet_tag: Optional[str] = None,
        payment_driver: Optional[str] = None,
        payment_network: Optional[str] = None,
        stream_output: bool = False,
        app_key: Optional[str] = None,
    ):
        """Initialize the engine.

        :param budget: maximum budget for payments
        :param strategy: market strategy used to select providers from the market
            (e.g. LeastExpensiveLinearPayuMS or DummyMS)
        :param subnet_tag: use only providers in the subnet with the subnet_tag name.
            Uses `YAGNA_SUBNET` environment variable, defaults to `None`
        :param payment_driver: name of the payment driver to use. Uses `YAGNA_PAYMENT_DRIVER`
            environment variable, defaults to `erc20`. Only payment platforms with
            the specified driver will be used
        :param payment_network: name of the payment network to use. Uses `YAGNA_PAYMENT_NETWORK`
        environment variable, defaults to `rinkeby`. Only payment platforms with the specified
            network will be used
        :param stream_output: stream computation output from providers
        :param app_key: optional Yagna application key. If not provided, the default is to
                        get the value from `YAGNA_APPKEY` environment variable
        """
        self._api_config = rest.Configuration(app_key)
        self._budget_amount = Decimal(budget)
        self._budget_allocations: List[rest.payment.Allocation] = []
        self._wrapped_consumers: List[AsyncWrapper] = []

        if not strategy:
            strategy = LeastExpensiveLinearPayuMS(
                max_fixed_price=Decimal("1.0"),
                max_price_for={com.Counter.CPU: Decimal("0.2"), com.Counter.TIME: Decimal("0.1")},
            )
            # The factor 0.5 below means that an offer for a provider that failed to confirm
            # the last agreement proposed to them will have it's score multiplied by 0.5.
            strategy = DecreaseScoreForUnconfirmedAgreement(strategy, 0.5)
        self._strategy = strategy

        self._subnet: Optional[str] = subnet_tag or DEFAULT_SUBNET
        self._payment_driver: str = payment_driver.lower() if payment_driver else DEFAULT_DRIVER
        self._payment_network: str = payment_network.lower() if payment_network else DEFAULT_NETWORK
        self._stream_output = stream_output

        # a set of `Job` instances used to track jobs - computations or services - started
        # it can be used to wait until all jobs are finished
        self._jobs: Set[Job] = set()

        # initialize the payment structures
        self._agreements_to_pay: Dict[JobId, Set[AgreementId]] = defaultdict(set)
        self._agreements_accepting_debit_notes: Dict[JobId, Set[AgreementId]] = defaultdict(set)
        self._invoices: Dict[AgreementId, rest.payment.Invoice] = dict()
        self._payment_closing: bool = False

        self._process_invoices_job: Optional[asyncio.Task] = None

        # a set of async generators created by executors that use this engine
        self._generators: Set[AsyncGenerator] = set()
        self._services: Set[asyncio.Task] = set()
        self._stack = AsyncExitStack()

        #   Separate stack for event consumers - because we want to ensure that they are the last
        #   thing to exit no matter when add_event_consumer was called.
        self._wrapped_consumer_stack = AsyncExitStack()
        self._stack.push_async_exit(self._wrapped_consumer_stack.__aexit__)

        self._started = False

    async def create_demand_builder(
        self, expiration_time: datetime, payload: Payload
    ) -> DemandBuilder:
        """Create a `DemandBuilder` for given `payload` and `expiration_time`."""
        builder = DemandBuilder()
        builder.add(props.Activity(expiration=expiration_time, multi_activity=True))
        builder.add(props.NodeInfo(subnet_tag=self._subnet))
        if self._subnet:
            builder.ensure(f"({props.NodeInfoKeys.subnet_tag}={self._subnet})")
        await builder.decorate(self.payment_decorator, self.strategy, payload)
        return builder

    @property
    def payment_driver(self) -> str:
        """Return the name of the payment driver used by this engine."""
        return self._payment_driver

    @property
    def payment_network(self) -> str:
        """Return the name of the payment payment network used by this engine."""
        return self._payment_network

    @property
    def storage_manager(self):
        """Return the storage manager used by this engine."""
        return self._storage_manager

    @property
    def strategy(self) -> MarketStrategy:
        """Return the instance of `MarketStrategy` used by this engine."""
        return self._strategy

    @property
    def subnet_tag(self) -> Optional[str]:
        """Return the name of the subnet used by this engine, or `None` if it is not set."""
        return self._subnet

    @property
    def started(self) -> bool:
        """Return `True` if this instance is initialized, `False` otherwise."""
        return self._started

    async def add_event_consumer(self, event_consumer: Callable[[events.Event], None]) -> None:
        """All events emited via `self.emit` will be passed to this callable

        NOTE: after this method was called (either on an already started Engine or not),
              stop() is required for a clean shutdown.
        """
        # Add buffering to the provided event emitter to make sure
        # that emitting events will not block
        wrapped_consumer = AsyncWrapper(event_consumer)

        await self._wrapped_consumer_stack.enter_async_context(wrapped_consumer)

        self._wrapped_consumers.append(wrapped_consumer)

    def emit(self, event: events.Event) -> None:
        """Emit an event to be consumed by this engine's event consumer."""
        for wrapped_consumer in self._wrapped_consumers:
            wrapped_consumer.async_call(event)

    async def stop(self, *exc_info) -> Optional[bool]:
        """Stop the engine.

        This *must* be called at the end of the work, by the Engine user.
        """
        if exc_info[0] is not None:
            self.emit(events.ExecutionInterrupted(exc_info))  # type: ignore
        return await self._stack.__aexit__(None, None, None)

    async def start(self):
        """Start the engine.

        This is supposed to be called exactly once. Repeated or interrupted call
        will leave the engine in an unrecoverable state.
        """

        stack = self._stack

        def report_shutdown(*exc_info):
            if any(item for item in exc_info):
                self.emit(events.ShutdownFinished(exc_info=exc_info))  # noqa
            else:
                self.emit(events.ShutdownFinished())

        stack.push(report_shutdown)

        market_client = await stack.enter_async_context(self._api_config.market())
        self._market_api = rest.Market(market_client)

        activity_client = await stack.enter_async_context(self._api_config.activity())
        self._activity_api = rest.Activity(activity_client)

        payment_client = await stack.enter_async_context(self._api_config.payment())
        self._payment_api = rest.Payment(payment_client)

        net_client = await stack.enter_async_context(self._api_config.net())
        self._net_api = rest.Net(net_client)

        # TODO replace with a proper REST API client once ya-client and ya-aioclient are updated
        # https://github.com/golemfactory/yapapi/issues/636
        self._root_api_session = await stack.enter_async_context(
            aiohttp.ClientSession(
                headers=net_client.default_headers,
            )
        )

        self.payment_decorator = _Engine.PaymentDecorator(await self._create_allocations())

        # TODO: make the method starting the process_invoices() task an async context manager
        # to simplify code in __aexit__()
        loop = asyncio.get_event_loop()
        self._process_invoices_job = loop.create_task(self._process_invoices())
        self._services.add(self._process_invoices_job)
        self._services.add(loop.create_task(self._process_debit_notes()))

        self._storage_manager = await stack.enter_async_context(gftp.provider())

        stack.push_async_exit(self._shutdown)

        self._started = True

    async def add_to_async_context(self, async_context_manager: AsyncContextManager) -> None:
        await self._stack.enter_async_context(async_context_manager)

    def _unpaid_agreement_ids(self) -> Set[AgreementId]:
        """Return the set of all yet unpaid agreement ids."""

        unpaid_agreement_ids = set()
        for job_id, agreement_ids in self._agreements_to_pay.items():
            unpaid_agreement_ids.update(agreement_ids)
        return unpaid_agreement_ids

    async def _shutdown(self, *exc_info):
        """Shutdown this Golem instance."""

        # Importing this at the beginning would cause circular dependencies
        from yapapi.log import pluralize

        logger.info("Golem is shutting down...")

        # Some generators created by `execute_tasks` may still have elements;
        # if we don't close them now, their jobs will never be marked as finished.
        for gen in self._generators:
            await gen.aclose()

        # Wait until all computations are finished
        logger.debug("Waiting for the jobs to finish...")
        await asyncio.gather(*[job.finished.wait() for job in self._jobs])
        logger.info("All jobs have finished")

        self._payment_closing = True

        # Cancel all services except the one that processes invoices
        for task in self._services:
            if task is not self._process_invoices_job:
                task.cancel()

        # Wait for some time for invoices for unpaid agreements,
        # then cancel the invoices service
        if self._process_invoices_job:

            unpaid_agreements = self._unpaid_agreement_ids()
            if unpaid_agreements:
                logger.info(
                    "%s still unpaid, waiting for invoices...",
                    pluralize(len(unpaid_agreements), "agreement"),
                )
                try:
                    await asyncio.wait_for(self._process_invoices_job, timeout=30)
                except asyncio.TimeoutError:
                    logger.debug("process_invoices_job cancelled")
                unpaid_agreements = self._unpaid_agreement_ids()
                if unpaid_agreements:
                    logger.warning("Unpaid agreements: %s", unpaid_agreements)

            self._process_invoices_job.cancel()

        try:
            logger.info("Waiting for Golem services to finish...")
            _, pending = await asyncio.wait(
                self._services, timeout=10, return_when=asyncio.ALL_COMPLETED
            )
            if pending:
                logger.debug("%s still running: %s", pluralize(len(pending), "service"), pending)
        except Exception:
            logger.debug("Got error when waiting for services to finish", exc_info=True)

    async def _create_allocations(self) -> rest.payment.MarketDecoration:

        if not self._budget_allocations:
            async for account in self._payment_api.accounts():
                driver = account.driver.lower()
                network = account.network.lower()
                if (driver, network) != (self._payment_driver, self._payment_network):
                    logger.debug(
                        "Not using payment platform `%s`, platform's driver/network "
                        "`%s`/`%s` is different than requested driver/network `%s`/`%s`",
                        account.platform,
                        driver,
                        network,
                        self._payment_driver,
                        self._payment_network,
                    )
                    continue
                logger.debug("Creating allocation using payment platform `%s`", account.platform)
                allocation = cast(
                    rest.payment.Allocation,
                    await self._stack.enter_async_context(
                        self._payment_api.new_allocation(
                            self._budget_amount,
                            payment_platform=account.platform,
                            payment_address=account.address,
                            #   TODO what do to with this?
                            #   expires=self._expires + CFG_INVOICE_TIMEOUT,
                        )
                    ),
                )
                self._budget_allocations.append(allocation)

            if not self._budget_allocations:
                raise NoPaymentAccountError(self._payment_driver, self._payment_network)

        allocation_ids = [allocation.id for allocation in self._budget_allocations]
        return await self._payment_api.decorate_demand(allocation_ids)

    def _get_allocation(
        self, item: Union[rest.payment.DebitNote, rest.payment.Invoice]
    ) -> rest.payment.Allocation:
        try:
            return next(
                allocation
                for allocation in self._budget_allocations
                if allocation.payment_address == item.payer_addr
                and allocation.payment_platform == item.payment_platform
            )
        except:
            raise ValueError(f"No allocation for {item.payment_platform} {item.payer_addr}.")

    async def _process_invoices(self) -> None:
        """Process incoming invoices."""

        async for invoice in self._payment_api.incoming_invoices():
            job_id = next(
                (
                    id
                    for id in self._agreements_to_pay
                    if invoice.agreement_id in self._agreements_to_pay[id]
                ),
                None,
            )
            if job_id is not None:
                self.emit(
                    events.InvoiceReceived(
                        job_id=job_id,
                        agr_id=invoice.agreement_id,
                        inv_id=invoice.invoice_id,
                        amount=invoice.amount,
                    )
                )
                try:
                    allocation = self._get_allocation(invoice)
                    await invoice.accept(amount=invoice.amount, allocation=allocation)
                except CancelledError:
                    raise
                except Exception:
                    self.emit(
                        events.PaymentFailed(
                            job_id=job_id,
                            agr_id=invoice.agreement_id,
                            exc_info=sys.exc_info(),  # type: ignore
                        )
                    )
                else:
                    self._agreements_to_pay[job_id].remove(invoice.agreement_id)
                    assert invoice.agreement_id in self._agreements_accepting_debit_notes[job_id]
                    self._agreements_accepting_debit_notes[job_id].remove(invoice.agreement_id)
                    self.emit(
                        events.PaymentAccepted(
                            job_id=job_id,
                            agr_id=invoice.agreement_id,
                            inv_id=invoice.invoice_id,
                            amount=invoice.amount,
                        )
                    )
            else:
                self._invoices[invoice.agreement_id] = invoice
            if self._payment_closing and not any(
                agr_ids for agr_ids in self._agreements_to_pay.values()
            ):
                break

    async def _process_debit_notes(self) -> None:
        """Process incoming debit notes."""

        async for debit_note in self._payment_api.incoming_debit_notes():
            job_id = next(
                (
                    id
                    for id in self._agreements_accepting_debit_notes
                    if debit_note.agreement_id in self._agreements_accepting_debit_notes[id]
                ),
                None,
            )
            if job_id is not None:
                self.emit(
                    events.DebitNoteReceived(
                        job_id=job_id,
                        agr_id=debit_note.agreement_id,
                        amount=debit_note.total_amount_due,
                        note_id=debit_note.debit_note_id,
                    )
                )
                try:
                    allocation = self._get_allocation(debit_note)
                    await debit_note.accept(
                        amount=debit_note.total_amount_due, allocation=allocation
                    )
                except CancelledError:
                    raise
                except Exception:
                    self.emit(
                        events.PaymentFailed(
                            job_id=job_id, agr_id=debit_note.agreement_id, exc_info=sys.exc_info()  # type: ignore
                        )
                    )
            if self._payment_closing and not self._agreements_to_pay:
                break

    async def accept_payments_for_agreement(
        self, job_id: str, agreement_id: str, *, partial: bool = False
    ) -> None:
        """Add given agreement to the set of agreements for which invoices should be accepted."""

        self.emit(events.PaymentPrepared(job_id=job_id, agr_id=agreement_id))
        inv = self._invoices.get(agreement_id)
        if inv is None:
            self._agreements_to_pay[job_id].add(agreement_id)
            self.emit(events.PaymentQueued(job_id=job_id, agr_id=agreement_id))
            return
        del self._invoices[agreement_id]
        allocation = self._get_allocation(inv)
        await inv.accept(amount=inv.amount, allocation=allocation)
        self.emit(
            events.PaymentAccepted(
                job_id=job_id, agr_id=agreement_id, inv_id=inv.invoice_id, amount=inv.amount
            )
        )

    def accept_debit_notes_for_agreement(self, job_id: str, agreement_id: str) -> None:
        """Add given agreement to the set of agreements for which debit notes should be accepted."""
        self._agreements_accepting_debit_notes[job_id].add(agreement_id)

    def add_job(self, job: "Job"):
        """Register a job with this engine."""
        self._jobs.add(job)
        self.emit(events.ComputationStarted(job.id, job.expiration_time))

    def finalize_job(self, job: "Job"):
        """Mark a job as finished."""
        job.finished.set()
        self.emit(events.ComputationFinished(job.id, exc_info=job._exc_info))  # type: ignore

    def register_generator(self, generator: AsyncGenerator) -> None:
        """Register a generator with this engine."""
        self._generators.add(generator)

    @dataclass
    class PaymentDecorator(DemandDecorator):
        """A `DemandDecorator` that adds payment-related constraints and properties to a Demand."""

        market_decoration: rest.payment.MarketDecoration

        async def decorate_demand(self, demand: DemandBuilder):
            """Add properties and constraints to a Demand."""
            for constraint in self.market_decoration.constraints:
                demand.ensure(constraint)
            demand.properties.update({p.key: p.value for p in self.market_decoration.properties})

    async def create_activity(self, agreement_id: str) -> Activity:
        """Create an activity for given `agreement_id`."""
        return await self._activity_api.new_activity(
            agreement_id, stream_events=self._stream_output
        )

    async def start_worker(
        self, job: "Job", run_worker: Callable[[Agreement, Activity, WorkContext], Awaitable]
    ) -> Optional[asyncio.Task]:
        loop = asyncio.get_event_loop()

        async def worker_task(agreement: Agreement, agreement_details: AgreementDetails):
            """A coroutine run by every worker task.

            It creates an Activity and WorkContext for given Agreement
            and then passes them to `run_worker`.
            """

            self.emit(events.WorkerStarted(job_id=job.id, agr_id=agreement.id))

            try:
                activity = await self.create_activity(agreement.id)
                self.emit(
                    events.ActivityCreated(job_id=job.id, act_id=activity.id, agr_id=agreement.id)
                )
            except Exception:
                self.emit(
                    events.ActivityCreateFailed(
                        job_id=job.id, agr_id=agreement.id, exc_info=sys.exc_info()  # type: ignore
                    )
                )
                raise

            async with activity:
                self.accept_debit_notes_for_agreement(job.id, agreement.id)
                work_context = WorkContext(
                    activity, agreement_details, self.storage_manager, emitter=self.emit
                )
                await run_worker(agreement, activity, work_context)

        return await job.agreements_pool.use_agreement(
            lambda agreement, details: loop.create_task(worker_task(agreement, details))
        )

    async def process_batches(
        self,
        job_id: str,
        agreement_id: str,
        activity: rest.activity.Activity,
        batch_generator: AsyncGenerator[Script, Awaitable[List[events.CommandEvent]]],
    ) -> None:
        """Send command batches produced by `batch_generator` to `activity`."""

        script: Script = await batch_generator.__anext__()

        while True:
            script_id = str(script.id)

            batch_deadline = (
                datetime.now(timezone.utc) + script.timeout if script.timeout is not None else None
            )

            try:
                await script._before()
                batch: List[BatchCommand] = script._evaluate()
                remote = await activity.send(batch, deadline=batch_deadline)
            except Exception:
                script = await batch_generator.athrow(*sys.exc_info())
                continue

            self.emit(
                events.ScriptSent(
                    job_id=job_id, agr_id=agreement_id, script_id=script_id, cmds=batch
                )
            )

            async def get_batch_results() -> List[events.CommandEvent]:
                results = []
                async for evt_ctx in remote:
                    evt = evt_ctx.event(
                        job_id=job_id, agr_id=agreement_id, script_id=script_id, cmds=batch
                    )
                    self.emit(evt)
                    results.append(evt)
                    if isinstance(evt, events.CommandExecuted):
                        if evt.success:
                            script._set_cmd_result(evt)
                        else:
                            raise CommandExecutionError(evt.command, evt.message, evt.stderr)

                self.emit(
                    events.GettingResults(job_id=job_id, agr_id=agreement_id, script_id=script_id)
                )
                await script._after()
                self.emit(
                    events.ScriptFinished(job_id=job_id, agr_id=agreement_id, script_id=script_id)
                )
                await self.accept_payments_for_agreement(job_id, agreement_id, partial=True)
                return results

            loop = asyncio.get_event_loop()

            if script.wait_for_results:
                # Block until the results are available
                try:
                    future_results = loop.create_future()
                    results = await get_batch_results()
                    future_results.set_result(results)
                except Exception:
                    # Raise the exception in `batch_generator` (the `worker` coroutine).
                    # If the client code is able to handle it then we'll proceed with
                    # subsequent batches. Otherwise the worker finishes with error.
                    script = await batch_generator.athrow(*sys.exc_info())
                else:
                    script = await batch_generator.asend(future_results)

            else:
                # Schedule the coroutine in a separate asyncio task
                future_results = loop.create_task(get_batch_results())
                script = await batch_generator.asend(future_results)

    def recycle_offer(self, offer: OfferProposal) -> None:
        """This offer was already processed, but something happened and we should treat it as a fresh one.

        Currently this "something" is always "we couldn't confirm the agreement with the provider",
        but someday this might be useful also in other scenarios.

        Purpose:
        *   we want to rescore the offer (score might change because of the event that caused recycling)
        *   if this is a draft offer (and in the current usecase it always is), we want to return to the
            negotiations and get a new draft - e.g. because this draft already has an Agreement

        We don't care which Job initiated recycling - it should be recycled by all unfinished Jobs.
        """

        async def handle_proposal(job):
            event = await job._handle_proposal(offer, ignore_draft=True)
            self.emit(event)

        unfinished_jobs = (job for job in self._jobs if not job.finished.is_set())
        for job in unfinished_jobs:
            asyncio.get_event_loop().create_task(handle_proposal(job))


class Job:
    """Functionality related to a single job.

    Responsible for posting a Demand to market and collecting Offer proposals for the Demand.
    """

    # Infinite supply of generated job ids: "1", "2", ...
    # We prefer short ids since they would make log messages more readable.
    _generated_job_ids: Iterator[str] = (str(n) for n in itertools.count(1))

    # Job ids already used, tracked to avoid duplicates
    _used_job_ids: Set[str] = set()

    def __init__(
        self,
        engine: _Engine,
        expiration_time: datetime,
        payload: Payload,
        id: Optional[str] = None,
    ):
        """Initialize a `Job` instance.

        param engine: a `Golem` engine which will run this job
        param expiration_time: expiration time for the job; all agreements created for this job
            must expire before this date
        param payload: definition of a service runtime or a runtime package that needs to
            be deployed on providers for executing this job
        param id: an optional string to be used to identify this job in events emitted
            by the engine. ValueError is raised if a job with the same id has already been created.
            If not specified, a unique identifier will be generated.
        """

        if id:
            if id in Job._used_job_ids:
                raise ValueError(f"Non unique job id {id}")
            self.id = id
        else:
            self.id = next(id for id in Job._generated_job_ids if id not in Job._used_job_ids)
        Job._used_job_ids.add(self.id)

        self.engine = engine
        self.offers_collected: int = 0
        self.proposals_confirmed: int = 0
        self.expiration_time: datetime = expiration_time
        self.payload: Payload = payload

        self.agreements_pool = AgreementsPool(self.id, self.engine.emit, self.engine.recycle_offer)
        self.finished = asyncio.Event()

<<<<<<< HEAD
        #   Exception that ended the job
        self._exc_info = None

    def set_exc_info(self, exc_info):
        assert self._exc_info is None, "We can't have more than one exc_info ending a job"
        self._exc_info = exc_info
=======
        self._demand_builder: Optional[DemandBuilder] = None
>>>>>>> 0bacd98e

    async def _handle_proposal(
        self,
        proposal: OfferProposal,
        ignore_draft: bool = False,
    ) -> events.Event:
        """Handle a single `OfferProposal`.

        A `proposal` is scored and then can be rejected, responded with
        a counter-proposal or stored in an agreements pool to be used
        for negotiating an agreement.

        If `ignore_draft` is True, we either reject, or respond with a counter-proposal,
        but never pass the proposal to the agreements pool.
        """

        async def reject_proposal(reason: str) -> events.ProposalRejected:
            """Reject `proposal` due to given `reason`."""
            await proposal.reject(reason)
            return events.ProposalRejected(job_id=self.id, prop_id=proposal.id, reason=reason)

        score = await self.engine._strategy.score_offer(proposal, self.agreements_pool)
        logger.debug(
            "Scored offer %s, provider: %s, strategy: %s, score: %f",
            proposal.id,
            proposal.props.get("golem.node.id.name"),
            type(self.engine._strategy).__name__,
            score,
        )

        if score < SCORE_NEUTRAL:
            return await reject_proposal("Score too low")

        if ignore_draft or not proposal.is_draft:
            demand_builder = self._demand_builder
            assert demand_builder is not None

            # Check if any of the supported payment platforms matches the proposal
            common_platforms = self._get_common_payment_platforms(proposal)
            if common_platforms:
                demand_builder.properties["golem.com.payment.chosen-platform"] = next(
                    iter(common_platforms)
                )
            else:
                # reject proposal if there are no common payment platforms
                return await reject_proposal("No common payment platform")

            # Check if the timeout for debit note acceptance is not too low
            timeout = proposal.props.get(DEBIT_NOTE_ACCEPTANCE_TIMEOUT_PROP)
            if timeout:
                if timeout < DEBIT_NOTE_MIN_TIMEOUT:
                    return await reject_proposal("Debit note acceptance timeout is too short")
                else:
                    demand_builder.properties[DEBIT_NOTE_ACCEPTANCE_TIMEOUT_PROP] = timeout

            await proposal.respond(demand_builder.properties, demand_builder.constraints)
            return events.ProposalResponded(job_id=self.id, prop_id=proposal.id)

        else:
            await self.agreements_pool.add_proposal(score, proposal)
            return events.ProposalConfirmed(job_id=self.id, prop_id=proposal.id)

    async def _find_offers_for_subscription(
        self,
        subscription: Subscription,
    ) -> None:
        """Create a market subscription and repeatedly collect offer proposals for it.

        Collected proposals are processed concurrently using a bounded number
        of asyncio tasks.

        :param state: A state related to a call to `Executor.submit()`
        """
        max_number_of_tasks = 5

        try:
            proposals = subscription.events()
        except Exception as ex:
            self.engine.emit(events.CollectFailed(sub_id=subscription.id, reason=str(ex)))
            raise

        # A semaphore is used to limit the number of handler tasks
        semaphore = asyncio.Semaphore(max_number_of_tasks)

        async for proposal in proposals:

            self.engine.emit(
                events.ProposalReceived(
                    job_id=self.id, prop_id=proposal.id, provider_id=proposal.issuer
                )
            )
            self.offers_collected += 1

            async def handler(proposal_):
                """Wrap `_handle_proposal()` method with error handling."""
                try:
                    event = await self._handle_proposal(proposal_)
                    assert isinstance(event, events.ProposalEvent)
                    self.engine.emit(event)
                    if isinstance(event, events.ProposalConfirmed):
                        self.proposals_confirmed += 1
                except CancelledError:
                    raise
                except Exception:
                    with contextlib.suppress(Exception):
                        self.engine.emit(
                            events.ProposalFailed(
                                job_id=self.id, prop_id=proposal_.id, exc_info=sys.exc_info()  # type: ignore
                            )
                        )
                finally:
                    semaphore.release()

            # Create a new handler task
            await semaphore.acquire()
            asyncio.get_event_loop().create_task(handler(proposal))

    async def find_offers(self) -> None:
        """Create demand subscription and process offers.

        When the subscription expires, create a new one. And so on...
        """
        if self._demand_builder is None:
            self._demand_builder = await self.engine.create_demand_builder(
                self.expiration_time, self.payload
            )

        while True:
            try:
                subscription = await self._demand_builder.subscribe(self.engine._market_api)
                self.engine.emit(events.SubscriptionCreated(job_id=self.id, sub_id=subscription.id))
            except Exception as ex:
                self.engine.emit(events.SubscriptionFailed(job_id=self.id, reason=str(ex)))
                raise
            async with subscription:
                await self._find_offers_for_subscription(subscription)

    # TODO: move to Golem
    def _get_common_payment_platforms(self, proposal: rest.market.OfferProposal) -> Set[str]:
        prov_platforms = {
            property.split(".")[4]
            for property in proposal.props
            if property.startswith("golem.com.payment.platform.") and property is not None
        }
        if not prov_platforms:
            prov_platforms = {"NGNT"}
        req_platforms = {
            allocation.payment_platform
            for allocation in self.engine._budget_allocations
            if allocation.payment_platform is not None
        }
        return req_platforms.intersection(prov_platforms)<|MERGE_RESOLUTION|>--- conflicted
+++ resolved
@@ -740,16 +740,14 @@
         self.agreements_pool = AgreementsPool(self.id, self.engine.emit, self.engine.recycle_offer)
         self.finished = asyncio.Event()
 
-<<<<<<< HEAD
+        self._demand_builder: Optional[DemandBuilder] = None
+
         #   Exception that ended the job
         self._exc_info = None
 
     def set_exc_info(self, exc_info):
         assert self._exc_info is None, "We can't have more than one exc_info ending a job"
         self._exc_info = exc_info
-=======
-        self._demand_builder: Optional[DemandBuilder] = None
->>>>>>> 0bacd98e
 
     async def _handle_proposal(
         self,
