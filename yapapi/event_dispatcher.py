import asyncio
from typing import Callable, List, Set, Type

from yapapi import events
from yapapi.utils import AsyncWrapper


class AsyncEventDispatcher:
    def __init__(self):
        self._consumers: List[AsyncWrapper] = []

    def add_event_consumer(
        self,
        event_consumer: Callable[[events.Event], None],
<<<<<<< HEAD
        event_classes: Set[Type[events.Event]],
=======
        start_consumer: bool,
>>>>>>> f114d4e4
    ):
        consumer = AsyncWrapper(event_consumer)
        if start_consumer:
            consumer.start()
        self._consumers.append(consumer)

    def emit(self, event: events.Event):
        for consumer in self._consumers:
            consumer.async_call(event)

    def start(self):
        for consumer in self._consumers:
            if consumer.closed:
                consumer.start()

    async def stop(self):
        if self._consumers:
            await asyncio.gather(*(aw.stop() for aw in self._consumers))<|MERGE_RESOLUTION|>--- conflicted
+++ resolved
@@ -12,11 +12,8 @@
     def add_event_consumer(
         self,
         event_consumer: Callable[[events.Event], None],
-<<<<<<< HEAD
         event_classes: Set[Type[events.Event]],
-=======
         start_consumer: bool,
->>>>>>> f114d4e4
     ):
         consumer = AsyncWrapper(event_consumer)
         if start_consumer:
