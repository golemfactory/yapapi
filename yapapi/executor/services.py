--- conflicted
+++ resolved
@@ -467,15 +467,10 @@
                     )
                     raise
                 finally:
-<<<<<<< HEAD
                     await self._engine.accept_payments_for_agreement(agreement.id)
-                    await self._job.agreements_pool.release_agreement(agreement.id, False)
-=======
-                    await self._engine.accept_payment_for_agreement(agreement.id)
                     await self._job.agreements_pool.release_agreement(
                         agreement.id, allow_reuse=False
                     )
->>>>>>> fefd7896
 
         loop = asyncio.get_event_loop()
 
