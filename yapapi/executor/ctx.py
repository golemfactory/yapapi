import abc
import enum
import json
from dataclasses import dataclass
from datetime import timedelta
from os import PathLike
from functools import partial
from pathlib import Path
from typing import Callable, Iterable, Optional, Dict, List, Tuple, Union, Any, Awaitable

from .events import DownloadStarted, DownloadFinished
from ..props import NodeInfo
from ..storage import StorageProvider, Source, Destination, DOWNLOAD_BYTES_LIMIT_DEFAULT


class CommandContainer:
    def __init__(self):
        self._commands = []

    def commands(self):
        return self._commands

    def __repr__(self):
        return f"commands: {self._commands}"

    def __getattr__(self, item):
        def add_command(**kwargs) -> int:
            kwargs = dict(
                (key[1:] if key[0] == "_" else key, value) for key, value in kwargs.items()
            )
            idx = len(self._commands)
            self._commands.append({item: kwargs})
            return idx

        return add_command


class Work(abc.ABC):
    async def prepare(self):
        """A hook to be executed on requestor's end before the script is sent to the provider."""
        pass

    def register(self, commands: CommandContainer):
        """A hook which adds the required command to the exescript."""
        pass

    async def post(self):
        """A hook to be executed on requestor's end after the script has finished."""
        pass

    @property
    def timeout(self) -> Optional[timedelta]:
        """Return the optional timeout set for execution of this work."""
        return None


class _Deploy(Work):
    def register(self, commands: CommandContainer):
        commands.deploy()


class _Start(Work):
    def __init__(self, *args: str):
        self.args = args

    def __repr__(self):
        return f"start{self.args}"

    def register(self, commands: CommandContainer):
        commands.start(args=self.args)


class _Terminate(Work):
    def register(self, commands: CommandContainer):
        commands.terminate()


class _SendWork(Work, abc.ABC):
    def __init__(self, storage: StorageProvider, dst_path: str):
        self._storage = storage
        self._dst_path = dst_path
        self._src: Optional[Source] = None
        self._idx: Optional[int] = None

    @abc.abstractmethod
    async def do_upload(self, storage: StorageProvider) -> Source:
        pass

    async def prepare(self):
        self._src = await self.do_upload(self._storage)

    def register(self, commands: CommandContainer):
        assert self._src is not None, "cmd prepared"
        self._idx = commands.transfer(
            _from=self._src.download_url, _to=f"container:{self._dst_path}"
        )


class _SendBytes(_SendWork):
    def __init__(self, storage: StorageProvider, data: bytes, dst_path: str):
        super().__init__(storage, dst_path)
        self._data: Optional[bytes] = data

    async def do_upload(self, storage: StorageProvider) -> Source:
        assert self._data is not None, f"buffer unintialized"
        src = await storage.upload_bytes(self._data)
        self._data = None
        return src


class _SendJson(_SendBytes):
    def __init__(self, storage: StorageProvider, data: dict, dst_path: str):
        super().__init__(storage, json.dumps(data).encode(encoding="utf-8"), dst_path)


class _SendFile(_SendWork):
    def __init__(self, storage: StorageProvider, src_path: str, dst_path: str):
        super(_SendFile, self).__init__(storage, dst_path)
        self._src_path = Path(src_path)

    async def do_upload(self, storage: StorageProvider) -> Source:
        return await storage.upload_file(self._src_path)


class _Run(Work):
    def __init__(
        self,
        cmd: str,
        *args: Iterable[str],
        env: Optional[Dict[str, str]] = None,
        stdout: Optional["CaptureContext"] = None,
        stderr: Optional["CaptureContext"] = None,
    ):
        self.cmd = cmd
        self.args = args
        self.env = env
        self.stdout = stdout
        self.stderr = stderr
        self._idx = None

    def register(self, commands: CommandContainer):
        capture = dict()
        if self.stdout:
            capture["stdout"] = self.stdout.to_dict()
        if self.stderr:
            capture["stderr"] = self.stderr.to_dict()
        self._idx = commands.run(entry_point=self.cmd, args=self.args, capture=capture)


StorageEvent = Union[DownloadStarted, DownloadFinished]


class _ReceiveContent(Work):
    def __init__(
        self,
        storage: StorageProvider,
        src_path: str,
        emitter: Optional[Callable[[StorageEvent], None]] = None,
    ):
        self._storage = storage
        self._src_path: str = src_path
        self._idx: Optional[int] = None
        self._dst_slot: Optional[Destination] = None
        self._emitter: Optional[Callable[[StorageEvent], None]] = emitter
        self._dst_path: Optional[PathLike] = None

    async def prepare(self):
        self._dst_slot = await self._storage.new_destination(destination_file=self._dst_path)

    def register(self, commands: CommandContainer):
        assert self._dst_slot, f"{self.__class__} command creation without prepare"

        self._idx = commands.transfer(
            _from=f"container:{self._src_path}", to=self._dst_slot.upload_url
        )

    def _emit_download_start(self):
        assert self._dst_slot, f"{self.__class__} post without prepare"
        if self._emitter:
            self._emitter(DownloadStarted(path=self._src_path))

    def _emit_download_end(self):
        if self._emitter:
            self._emitter(DownloadFinished(path=str(self._dst_path)))


class _ReceiveFile(_ReceiveContent):
    def __init__(
        self,
        storage: StorageProvider,
        src_path: str,
        dst_path: str,
        emitter: Optional[Callable[[StorageEvent], None]] = None,
    ):
        super().__init__(storage, src_path, emitter)
        self._dst_path = Path(dst_path)

    async def post(self) -> None:
        self._emit_download_start()
        assert self._dst_path
        assert self._dst_slot

        await self._dst_slot.download_file(self._dst_path)
        self._emit_download_end()


class _ReceiveBytes(_ReceiveContent):
    def __init__(
        self,
        storage: StorageProvider,
        src_path: str,
        on_download: Callable[[bytes], Awaitable],
        limit: int = DOWNLOAD_BYTES_LIMIT_DEFAULT,
        emitter: Optional[Callable[[StorageEvent], None]] = None,
    ):
        super().__init__(storage, src_path, emitter)
        self._on_download = on_download
        self._limit = limit

    async def post(self) -> None:
        self._emit_download_start()
        assert self._dst_slot

        output = await self._dst_slot.download_bytes(limit=self._limit)
        self._emit_download_end()
        await self._on_download(output)


class _ReceiveJson(_ReceiveBytes):
    def __init__(
        self,
        storage: StorageProvider,
        src_path: str,
        on_download: Callable[[Any], Awaitable],
        limit: int = DOWNLOAD_BYTES_LIMIT_DEFAULT,
        emitter: Optional[Callable[[StorageEvent], None]] = None,
    ):
        super().__init__(
            storage, src_path, partial(self.__on_json_download, on_download), limit, emitter
        )

    @staticmethod
    async def __on_json_download(on_download: Callable[[bytes], Awaitable], content: bytes):
        await on_download(json.loads(content))


class Steps(Work):
    def __init__(self, *steps: Work, timeout: Optional[timedelta] = None):
        """Create a `Work` item consisting of a sequence of steps (subitems).

        :param steps: sequence of steps to be executed
        :param timeout: timeout for waiting for the steps' results
        """
        self._steps: Tuple[Work, ...] = steps
        self._timeout: Optional[timedelta] = timeout

    def __repr__(self):
        return f"{self.__class__.__name__}: {self._steps}"

    @property
    def timeout(self) -> Optional[timedelta]:
        """Return the optional timeout set for execution of all steps."""
        return self._timeout

    async def prepare(self):
        """Execute the `prepare` hook for all the defined steps."""
        for step in self._steps:
            await step.prepare()

    def register(self, commands: CommandContainer):
        """Execute the `register` hook for all the defined steps."""
        for step in self._steps:
            step.register(commands)

    async def post(self):
        """Execute the `post` step for all the defined steps."""
        for step in self._steps:
            await step.post()


@dataclass
class ExecOptions:
    """Options related to command batch execution."""

    wait_for_results: bool = True
    batch_timeout: Optional[timedelta] = None


class WorkContext:
    """An object used to schedule commands to be sent to provider."""

    id: str
    """Unique identifier for this work context."""

    def __init__(
        self,
        ctx_id: str,
        node_info: NodeInfo,
        storage: StorageProvider,
        emitter: Optional[Callable[[StorageEvent], None]] = None,
        implicit_init: bool = True,
    ):
        self.id = ctx_id
        self._node_info = node_info
        self._storage: StorageProvider = storage
        self._pending_steps: List[Work] = []
        self._started: bool = False
        self._emitter: Optional[Callable[[StorageEvent], None]] = emitter
        self._implicit_init = implicit_init

    @property
    def provider_name(self) -> Optional[str]:
        """Return the name of the provider associated with this work context."""
        return self._node_info.name

    def __prepare(self):
        if not self._started and self._implicit_init:
            self.deploy()
            self.start()
            self._started = True

    def begin(self):
        pass

    def deploy(self):
        """Schedule a Deploy command."""
        self._implicit_init = False
        self._pending_steps.append(_Deploy())

<<<<<<< HEAD
    def start(self):
        """Schedule a Start command."""
=======
    def start(self, *args: str):
>>>>>>> dcd50c47
        self._implicit_init = False
        self._pending_steps.append(_Start(*args))

    def terminate(self):
        """Schedule a Terminate command."""
        self._pending_steps.append(_Terminate())

    def send_json(self, json_path: str, data: dict):
        """Schedule sending JSON data to the provider.

        :param json_path: remote (provider) path
        :param data: dictionary representing JSON data
        :return: None
        """
        self.__prepare()
        self._pending_steps.append(_SendJson(self._storage, data, json_path))

    def send_bytes(self, dst_path: str, data: bytes):
        """Schedule sending bytes data to the provider.

        :param dst_path: remote (provider) path
        :param data: bytes to send
        :return: None
        """
        self.__prepare()
        self._pending_steps.append(_SendBytes(self._storage, data, dst_path))

    def send_file(self, src_path: str, dst_path: str):
        """Schedule sending file to the provider.

        :param src_path: local (requestor) path
        :param dst_path: remote (provider) path
        :return: None
        """
        self.__prepare()
        self._pending_steps.append(_SendFile(self._storage, src_path, dst_path))

    def run(
        self,
        cmd: str,
        *args: Iterable[str],
        env: Optional[Dict[str, str]] = None,
    ):
        """Schedule running a command.

        :param cmd: command to run on the provider, e.g. /my/dir/run.sh
        :param args: command arguments, e.g. "input1.txt", "output1.txt"
        :param env: optional dictionary with environmental variables
        :return: None
        """
        stdout = CaptureContext.build(mode="stream")
        stderr = CaptureContext.build(mode="stream")

        self.__prepare()
        self._pending_steps.append(_Run(cmd, *args, env=env, stdout=stdout, stderr=stderr))

    def download_file(self, src_path: str, dst_path: str):
        """Schedule downloading remote file from the provider.

        :param src_path: remote (provider) path
        :param dst_path: local (requestor) path
        :return: None
        """
        self.__prepare()
        self._pending_steps.append(_ReceiveFile(self._storage, src_path, dst_path, self._emitter))

    def download_bytes(
        self,
        src_path: str,
        on_download: Callable[[bytes], Awaitable],
        limit: int = DOWNLOAD_BYTES_LIMIT_DEFAULT,
    ):
        """Schedule downloading a remote file as bytes
        :param src_path: remote (provider) path
        :param on_download: the callable to run on the received data
        :param limit: the maximum length of the expected byte string
        :return None
        """
        self.__prepare()
        self._pending_steps.append(
            _ReceiveBytes(self._storage, src_path, on_download, limit, self._emitter)
        )

    def download_json(
        self,
        src_path: str,
        on_download: Callable[[Any], Awaitable],
        limit: int = DOWNLOAD_BYTES_LIMIT_DEFAULT,
    ):
        """Schedule downloading a remote file as JSON
        :param src_path: remote (provider) path
        :param on_download: the callable to run on the received JSON data
        :param limit: the maximum length of the expected remote file
        :return None
        """
        self.__prepare()
        self._pending_steps.append(
            _ReceiveJson(self._storage, src_path, on_download, limit, self._emitter)
        )

    def commit(self, timeout: Optional[timedelta] = None) -> Work:
        """Creates a sequence of commands to be sent to provider.

        :return: Work object containing the sequence of commands
                 scheduled within this work context before calling this method)
        """
        steps = self._pending_steps
        self._pending_steps = []
        return Steps(*steps, timeout=timeout)


class CaptureMode(enum.Enum):
    HEAD = "head"
    TAIL = "tail"
    HEAD_TAIL = "headTail"
    STREAM = "stream"


class CaptureFormat(enum.Enum):
    BIN = "bin"
    STR = "str"


@dataclass
class CaptureContext:
    mode: CaptureMode
    limit: Optional[int]
    fmt: Optional[CaptureFormat]

    @classmethod
    def build(cls, mode=None, limit=None, fmt=None) -> "CaptureContext":
        if mode in (None, "all"):
            return cls._build(CaptureMode.HEAD, fmt=fmt)
        elif mode == "stream":
            return cls._build(CaptureMode.STREAM, limit=limit, fmt=fmt)
        elif mode == "head":
            return cls._build(CaptureMode.HEAD, limit=limit, fmt=fmt)
        elif mode == "tail":
            return cls._build(CaptureMode.TAIL, limit=limit, fmt=fmt)
        elif mode == "headTail":
            return cls._build(CaptureMode.HEAD_TAIL, limit=limit, fmt=fmt)
        raise RuntimeError(f"Invalid output capture mode: {mode}")

    @classmethod
    def _build(
        cls,
        mode: CaptureMode,
        limit: Optional[int] = None,
        fmt: Optional[str] = None,
    ) -> "CaptureContext":
        cap_fmt: Optional[CaptureFormat] = CaptureFormat(fmt) if fmt else None
        return cls(mode=mode, fmt=cap_fmt, limit=limit)

    def to_dict(self) -> Dict:
        inner = dict()

        if self.limit:
            inner[self.mode.value] = self.limit
        if self.fmt:
            inner["format"] = self.fmt.value

        return {"stream" if self.mode == CaptureMode.STREAM else "atEnd": inner}

    def is_streaming(self) -> bool:
        return self.mode == CaptureMode.STREAM<|MERGE_RESOLUTION|>--- conflicted
+++ resolved
@@ -327,12 +327,8 @@
         self._implicit_init = False
         self._pending_steps.append(_Deploy())
 
-<<<<<<< HEAD
-    def start(self):
+    def start(self, *args: str):
         """Schedule a Start command."""
-=======
-    def start(self, *args: str):
->>>>>>> dcd50c47
         self._implicit_init = False
         self._pending_steps.append(_Start(*args))
 
