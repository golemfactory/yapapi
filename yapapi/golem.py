import asyncio
import json
import sys
from datetime import datetime, timedelta
from decimal import Decimal
from typing import (
    TYPE_CHECKING,
    Any,
    AsyncIterator,
    Awaitable,
    Callable,
    Dict,
    Iterable,
    List,
    Optional,
    Type,
    TypeVar,
    Union,
)

from typing_extensions import AsyncGenerator

from yapapi.config import ApiConfig
from yapapi.utils import Deprecated, warn_deprecated

if sys.version_info > (3, 8):
    from typing import TypedDict
else:
    from typing_extensions import TypedDict

import yapapi
from yapapi import events
from yapapi.ctx import WorkContext
from yapapi.engine import _Engine
from yapapi.event_dispatcher import AsyncEventDispatcher
from yapapi.executor import Executor
from yapapi.executor.task import Task
from yapapi.network import Network
from yapapi.payload import Payload
from yapapi.props import com
from yapapi.script import Script
from yapapi.services import Cluster, ServiceType
from yapapi.strategy import DecreaseScoreForUnconfirmedAgreement, LeastExpensiveLinearPayuMS

if TYPE_CHECKING:
    from yapapi.strategy import BaseMarketStrategy


D = TypeVar("D")  # Type var for task data
R = TypeVar("R")  # Type var for task result


class _EngineKwargs(TypedDict):
    budget: Union[float, Decimal]
    strategy: "BaseMarketStrategy"
    event_consumer: Callable[[events.Event], None]
    subnet_tag: Optional[str]
    payment_driver: Optional[str]
    payment_network: Optional[str]
    stream_output: bool
    api_config: ApiConfig


class Golem:
    """The main entrypoint of Golem's high-level API.

    Its principal role is providing an interface to run the requestor's payload using one of two
    modes of operation - executing tasks and running services.

    The first one, available through :func:`execute_tasks`, instructs :class:`Golem` to take a
    sequence of tasks that the user wishes to compute on Golem and distributes those among the
    providers.

    The second one, invoked with :func:`run_service`, makes :class:`Golem` spawn a certain number of
    instances of a service based on a single service specification (a specialized implementation
    inheriting from :class:`~yapapi.services.Service`).

    While the two modes are not necessarily completely disjoint - in that we can create a
    service that exists to process a certain number of computations and, similarly, we can
    use the task model to run some service - the main difference lies in the lifetime of
    such a job.

    Whereas a task-based job exists for the purpose of computing the specific
    sequence of tasks and is done once the whole sequence has been processed, the
    service-based job is created for a potentially indefinite period and the services
    spawned within it are kept alive for as long as they're needed.

    Additionally, the service interface provides a way to easily define handlers for
    certain, discrete phases of a lifetime of each service instance - startup, running and
    shutdown.

    Internally, :class:`Golem`'s job includes running the engine which takes care of first finding
    the providers interested in the jobs the requestors want to execute, then negotiating agreements
    with them and facilitating the execution of those jobs and lastly, processing payments. For this
    reason, it's usually good to have just one instance of :class:`Golem` operative at any given
    time.
    """

    def __init__(
        self,
        *,
        budget: Union[float, Decimal],
        strategy: Optional["yapapi.strategy.BaseMarketStrategy"] = None,
        subnet_tag: Optional[str] = None,
        payment_driver: Optional[str] = None,
        payment_network: Optional[str] = None,
        event_consumer: Optional[Callable[[events.Event], None]] = None,
        stream_output: bool = False,
        api_config: Optional[ApiConfig] = None,
        # deprecate
        app_key: Optional[str] = None,
    ):
        """Initialize Golem engine.

        :param budget: maximum budget for payments
        :param strategy: market strategy used to select providers from the market
            (e.g. :class:`yapapi.strategy.LeastExpensiveLinearPayuMS` or
            :class:`yapapi.strategy.DummyMS`)
        :param subnet_tag: use only providers in the subnet with the subnet_tag name.
            Uses `YAGNA_SUBNET` environment variable, defaults to `None`
        :param payment_driver: name of the payment driver to use. Uses `YAGNA_PAYMENT_DRIVER`
            environment variable, defaults to `erc20`. Only payment platforms with
            the specified driver will be used
<<<<<<< HEAD
        :param payment_network: name of the network to use. Uses `YAGNA_NETWORK` environment
            variable, defaults to `goerli`. Only payment platforms with the specified
=======
        :param payment_network: name of the network to use. Uses `YAGNA_PAYMENT_NETWORK` environment
            variable, defaults to `rinkeby`. Only payment platforms with the specified
>>>>>>> 3573e7f8
            network will be used
        :param event_consumer: a callable that processes events related to the computation; by
            default it is a function that logs all events
        :param stream_output: stream computation output from providers
        :param api_config: configuration of yagna low level api including but not limited to
            `YAGNA_APPKEY`, `YAGNA_API_URL` variables
            See `:class:`yapapi.config.ApiConfig`` docs for more details
        :param app_key: optional Yagna application key. If not provided, the default is to get the
            value from `YAGNA_APPKEY` environment variable
        """
        self._event_dispatcher = AsyncEventDispatcher()

        self.add_event_consumer(event_consumer or self._default_event_consumer())

        if not strategy:
            strategy = self._initialize_default_strategy()

        if api_config is None:
            # load deprecate app_key
            build_dict = {}
            if app_key is not None:
                warn_deprecated("app_key", "api_config", "0.11", Deprecated.parameter)
                build_dict["app_key"] = app_key
            api_config = ApiConfig(**build_dict)

        self._engine_kwargs: _EngineKwargs = {
            "budget": budget,
            "strategy": strategy,
            "event_consumer": self._event_dispatcher.emit,
            "subnet_tag": subnet_tag,
            "payment_driver": payment_driver,
            "payment_network": payment_network,
            "stream_output": stream_output,
            "api_config": api_config,
        }

        self._engine: _Engine = self._get_new_engine()
        self._engine_state_lock = asyncio.Lock()

    def add_event_consumer(
        self,
        event_consumer: Callable[[events.Event], None],
        event_classes_or_names: Iterable[Union[Type[events.Event], str]] = (events.Event,),
    ):
        """Initialize another `event_consumer`, working just like the `event_consumer` passed to \
        :func:`Golem.__init__`.

        :param event_consumer: A callable that will be executed on every event.
        :param event_classes_or_names: An iterable defining classes of events that should be passed
            to this `event_consumer`. Both classes and class names are accepted (in the latter case
            classes must be available in the `yapapi.events` namespace).
            If this argument is omitted, all events inheriting from :class:`yapapi.events.Event`
            (i.e. all currently implemented events) will be passed to the `event_consumer`.

        Example usages::

            def event_consumer(event: "yapapi.events.Event"):
                print(f"Got an event! {type(event).__name__}")

            golem.add_event_consumer(event_consumer)

        ::

            def event_consumer(event: "yapapi.events.AgreementConfirmed"):
                provider_name = event.agreement.details.provider_node_info.name
                print(f"We're trading with {provider_name}! Nice!")

            golem.add_event_consumer(event_consumer, ["AgreementConfirmed"])

        """
        event_classes = set((self._parse_event_cls_or_name(x) for x in event_classes_or_names))
        self._event_dispatcher.add_event_consumer(event_consumer, event_classes, self.operative)

    @staticmethod
    def _parse_event_cls_or_name(
        event_cls_or_name: Union[Type[events.Event], str]
    ) -> Type[events.Event]:
        if isinstance(event_cls_or_name, type):
            return event_cls_or_name
        else:
            try:
                return getattr(events, event_cls_or_name)
            except AttributeError:
                raise ValueError(
                    "Second argument must be either an event class, or a name of "
                    f"a class defined on `yapapi.events`, got {event_cls_or_name}"
                )

    @property
    def payment_driver(self) -> str:
        """Name of the payment driver to be used by this instance."""
        return self._engine.payment_driver

    @property
    def payment_network(self) -> str:
        """Name of the payment network to be used by this instance."""
        return self._engine.payment_network

    @property
    def strategy(self) -> "BaseMarketStrategy":
        """Return the instance of `BaseMarketStrategy` used by the engine."""
        return self._engine.strategy

    @strategy.setter
    def strategy(self, strategy: "BaseMarketStrategy") -> None:
        if self.operative:
            #   NOTE: this restriction **might** be loosened in the future,
            #         e.g. to allow "operative" Golem with an Engine that is
            #         not working on any Job
            raise AttributeError(
                "Strategy replacement is possible only when Golem is not operative"
            )

        self._engine_kwargs["strategy"] = strategy
        self._engine._strategy = strategy

    @property
    def subnet_tag(self) -> Optional[str]:
        """Return the name of the subnet, or `None` if it is not set."""
        return self._engine.subnet_tag

    @property
    def operative(self) -> bool:
        """Return True if Golem started and didn't stop."""
        engine_init_finished = hasattr(self, "_engine")  # to avoid special cases in __init__
        return engine_init_finished and self._engine.started

    async def start(self) -> None:
        """Start the Golem engine in non-contextmanager mode.

        The default way of using Golem::

            async with Golem(...) as golem:
                # ... work with golem

        Is roughly equivalent to::

            golem = Golem(...)
            try:
                await golem.start()
                # ... work with golem
            finally:
                await golem.stop()

        A repeated call to :func:`Golem.start()`:
            * If Golem is already starting, or started and wasn't stopped - will be ignored
                (and harmless)
            * If Golem was stopped - will initialize a new engine that knows nothing about the
                previous operations
        """
        try:
            async with self._engine_state_lock:
                if self.operative:
                    #   Something started us before we got to the locked part
                    return

                self._event_dispatcher.start()
                await self._engine.start()
        except Exception:
            await self._stop_with_exc_info(*sys.exc_info())
            raise

    async def stop(self) -> None:
        """Stop the Golem engine after it was started in non-contextmanager mode.

        Details: :func:`Golem.start()`
        """
        await self._stop_with_exc_info(None, None, None)

    async def __aenter__(self) -> "Golem":
        await self.start()
        return self

    async def __aexit__(self, *exc_info) -> Optional[bool]:
        return await self._stop_with_exc_info(*exc_info)

    async def _stop_with_exc_info(self, *exc_info) -> Optional[bool]:
        async with self._engine_state_lock:
            res = await self._engine.stop(*exc_info)
            await self._event_dispatcher.stop()

        #   Engine that was stopped is not usable anymore, there is no "full" cleanup.
        #   That's why here we replace it with a fresh one.
        self._engine = self._get_new_engine()

        return res

    def _get_new_engine(self):
        return _Engine(**self._engine_kwargs)

    async def execute_tasks(
        self,
        worker: Callable[
            [WorkContext, AsyncIterator[Task[D, R]]],
            AsyncGenerator[Script, Awaitable[List[events.CommandEvent]]],
        ],
        data: Union[AsyncIterator[Task[D, R]], Iterable[Task[D, R]]],
        payload: Payload,
        max_workers: Optional[int] = None,
        timeout: Optional[timedelta] = None,
        job_id: Optional[str] = None,
        implicit_init: bool = True,
    ) -> AsyncIterator[Task[D, R]]:
        """Submit a sequence of tasks to be executed on providers.

        Internally, this method creates an instance of :class:`yapapi.executor.Executor`
        and calls its :func:`submit()` method with given worker function and sequence of tasks.

        :param worker: an async generator that takes a :class:`WorkContext` object and a sequence
            of tasks, and generates as sequence of scripts to be executed on providers in order
            to compute given tasks
        :param data: an iterable or an async generator of :class:`Task` objects to be computed on
            providers
        :param payload: specification of the payload that needs to be deployed on providers
            (for example, a VM runtime package) in order to compute the tasks, passed to
            the created :class:`Executor` instance
        :param max_workers: maximum number of concurrent workers, passed to the :class:`Executor`
            instance
        :param timeout: timeout for computing all tasks, passed to the :class:`Executor` instance
        :param job_id: an optional string to identify the job created by this method.
            Passed as the value of the `id` parameter to :class:`yapapi.engine.Job`.
        :param implicit_init: True -> :func:`~yapapi.script.Script.deploy()` and
            :func:`~yapapi.script.Script.start()` will be called internally by the
            :class:`Executor`. False -> those calls must be in the `worker` function

        :return: an async iterator that yields completed `Task` objects

        example usage::

            async def worker(context: WorkContext, tasks: AsyncIterable[Task]):
                async for task in tasks:
                    script = context.new_script()
                    future_result = script.run("/bin/sh", "-c", "date")
                    yield script
                    task.accept_result(result=await future_result)

            package = await vm.repo(
                image_hash="d646d7b93083d817846c2ae5c62c72ca0507782385a2e29291a3d376",
            )

            async with Golem(budget=1.0, subnet_tag="public") as golem:
                async for completed in golem.execute_tasks(worker, [Task(data=None)], payload=package):
                    print(completed.result.stdout)

        """  # noqa: 501

        kwargs: Dict[str, Any] = {"payload": payload, "implicit_init": implicit_init}
        if max_workers:
            kwargs["max_workers"] = max_workers
        if timeout:
            kwargs["timeout"] = timeout

        executor = Executor(_engine=self._engine, **kwargs)
        async for t in executor.submit(worker, data, job_id=job_id):
            yield t

    async def run_service(
        self,
        service_class: Type[ServiceType],
        num_instances: Optional[int] = None,
        instance_params: Optional[Iterable[Dict]] = None,
        payload: Optional[Payload] = None,
        expiration: Optional[datetime] = None,
        network: Optional[Network] = None,
        network_addresses: Optional[List[str]] = None,
    ) -> Cluster[ServiceType]:
        """Run a number of instances of a service represented by a given \
        :class:`~yapapi.services.Service` subclass.

        :param service_class: a subclass of :class:`~yapapi.services.Service` that represents the
            service to be run
        :param num_instances: optional number of service instances to run. Defaults to a single
            instance, unless `instance_params` is given, in which case, the
            :class:`~yapapi.services.Cluster` will be created with as many instances as there are
            elements in the `instance_params` iterable. if `num_instances` is set to < 1, the
            :class:`~yapapi.services.Cluster` will still be created but no instances will be spawned
            within it.
        :param instance_params: optional list of dictionaries of keyword arguments that will be
            passed to consecutive, spawned instances. The number of elements in the iterable
            determines the number of instances spawned, unless `num_instances` is given, in which
            case the latter takes precedence.
            In other words, if both `num_instances` and `instance_params` are provided, the
            :class:`~yapapi.services.Cluster` will be created with the number of instances
            determined by `num_instances` and if there are too few elements in the `instance_params`
            iterable, it will results in an error.
        :param payload: optional runtime definition for the service; if not provided, the payload
            specified by the :func:`~yapapi.services.Service.get_payload()` method of
            `service_class` is used
        :param expiration: optional expiration datetime for the service
        :param network: optional :class:`~yapapi.network.Network`, representing a VPN to attach this
            :class:`~yapapi.services.Cluster`'s instances to
        :param network_addresses: optional list of addresses to assign to consecutive spawned
            instances.
            If there are too few addresses given in the `network_addresses` iterable to satisfy all
            spawned instances, the rest (or all when the list is empty or not provided at all) of
            the addresses will be assigned automatically.
            Requires the `network` argument to be provided at the same time.

        example usage::

            DATE_OUTPUT_PATH = "/golem/work/date.txt"
            REFRESH_INTERVAL_SEC = 5


            class DateService(Service):
                @staticmethod
                async def get_payload():
                    return await vm.repo(
                        image_hash="d646d7b93083d817846c2ae5c62c72ca0507782385a2e29291a3d376",
                    )

                async def start(self):
                    async for script in super().start():
                        yield script

                    # every `DATE_POLL_INTERVAL` write output of `date` to `DATE_OUTPUT_PATH`
                    script = self._ctx.new_script()
                    script.run(
                        "/bin/sh",
                        "-c",
                        f"while true; do date > {DATE_OUTPUT_PATH}; sleep {REFRESH_INTERVAL_SEC}; done &",
                    )
                    yield script

                async def run(self):
                    while True:
                        await asyncio.sleep(REFRESH_INTERVAL_SEC)
                        script = self._ctx.new_script()
                        future_result = script.run(
                            "/bin/sh",
                            "-c",
                            f"cat {DATE_OUTPUT_PATH}",
                        )

                        yield script

                        result = (await future_result).stdout
                        print(result.strip() if result else "")


            async def main():
                async with Golem(budget=1.0, subnet_tag="public") as golem:
                    cluster = await golem.run_service(DateService, num_instances=1)
                    start_time = datetime.now()

                    while datetime.now() < start_time + timedelta(minutes=1):
                        for num, instance in enumerate(cluster.instances):
                            print(f"Instance {num} is {instance.state.value} on {instance.provider_name}")
                        await asyncio.sleep(REFRESH_INTERVAL_SEC)

        """  # noqa: E501
        payload = payload or await service_class.get_payload()

        if not payload:
            raise ValueError(
                f"No payload returned from {service_class.__name__}.get_payload()"
                " nor given in the `payload` argument."
            )

        if network_addresses and not network:
            raise ValueError("`network_addresses` provided without a `network`.")

        cluster = Cluster(
            engine=self._engine,
            service_class=service_class,
            payload=payload,
            expiration=expiration,
            network=network,
        )

        await self._engine.add_to_async_context(cluster)
        cluster.spawn_instances(num_instances, instance_params, network_addresses)

        return cluster

    async def create_network(
        self,
        ip: str,
        owner_ip: Optional[str] = None,
        mask: Optional[str] = None,
        gateway: Optional[str] = None,
    ) -> Network:
        """Create a VPN inside Golem network.

        Requires yagna >= 0.8

        :param ip: the IP address of the network. May contain netmask, e.g. "192.168.0.0/24"
        :param owner_ip: the desired IP address of the requestor node within the newly-created
            Network
        :param mask: Optional netmask (only if not provided within the `ip` argument)
        :param gateway: Optional gateway address for the network
        """
        async with self._engine._root_api_session.get(
            f"{self._engine._api_config.root_url}/me"
        ) as resp:
            identity = json.loads(await resp.text()).get("identity")

        return await Network.create(
            self._engine._net_api, ip, identity, owner_ip, mask=mask, gateway=gateway
        )

    @staticmethod
    def _default_event_consumer() -> Callable[[events.Event], None]:
        from yapapi.log import log_event_repr, log_summary

        return log_summary(log_event_repr)

    def _initialize_default_strategy(self) -> DecreaseScoreForUnconfirmedAgreement:
        """Create a default strategy and register it's event consumer."""
        base_strategy = LeastExpensiveLinearPayuMS(
            max_fixed_price=Decimal("1.0"),
            max_price_for={com.Counter.CPU: Decimal("0.2"), com.Counter.TIME: Decimal("0.1")},
        )
        strategy = DecreaseScoreForUnconfirmedAgreement(base_strategy, 0.5)
        self.add_event_consumer(strategy.on_event)
        return strategy<|MERGE_RESOLUTION|>--- conflicted
+++ resolved
@@ -121,13 +121,8 @@
         :param payment_driver: name of the payment driver to use. Uses `YAGNA_PAYMENT_DRIVER`
             environment variable, defaults to `erc20`. Only payment platforms with
             the specified driver will be used
-<<<<<<< HEAD
-        :param payment_network: name of the network to use. Uses `YAGNA_NETWORK` environment
+        :param payment_network: name of the network to use. Uses `YAGNA_PAYMENT_NETWORK` environment
             variable, defaults to `goerli`. Only payment platforms with the specified
-=======
-        :param payment_network: name of the network to use. Uses `YAGNA_PAYMENT_NETWORK` environment
-            variable, defaults to `rinkeby`. Only payment platforms with the specified
->>>>>>> 3573e7f8
             network will be used
         :param event_consumer: a callable that processes events related to the computation; by
             default it is a function that logs all events
