--- conflicted
+++ resolved
@@ -1,9 +1,5 @@
 from datetime import datetime, timedelta
-<<<<<<< HEAD
-=======
-from decimal import Decimal
 import json
->>>>>>> 476fce27
 from typing import (
     Any,
     AsyncIterator,
