import asyncio
from dataclasses import dataclass
from ipaddress import ip_address, ip_network, IPv4Address, IPv6Address, IPv4Network, IPv6Network
<<<<<<< HEAD
from typing import Dict, Optional, Union, TYPE_CHECKING
from urllib.parse import urlparse

=======
from typing import Dict, Optional, Union
import yapapi
>>>>>>> 12e2d9a4

IpAddress = Union[IPv4Address, IPv6Address]
IpNetwork = Union[IPv4Network, IPv6Network]


@dataclass
class Node:
    """
    Describes a node in a VPN, mapping a Golem node id to an IP address.
    """

    network: "Network"
    """The :class:`Network` (the specific VPN) this node is part of."""

    node_id: str
    """Golem id of the node."""

    ip: str
    """IP address of this node in this particular VPN."""

    def get_deploy_args(self) -> Dict:
        """
        Generate a dictionary of arguments that are required for the appropriate
        `Deploy` command of an exescript in order to pass the network configuration to the runtime
        on the provider's end.
        """
        deploy_args = {
            "net": [
                {
                    "id": self.network.network_id,
                    "ip": self.network.network_address,
                    "mask": self.network.netmask,
                    "nodeIp": self.ip,
                    "nodes": self.network.nodes_dict,
                }
            ]
        }
        return deploy_args

    def get_websocket_uri(self, port: int) -> str:
        """
        Get the websocket URI corresponding with a specific TCP port on this Node.

        :param port: TCP port of the service within the runtime
        :return: the url
        """
        net_api_ws = urlparse(self.network._net_api.api_url)._replace(scheme="ws").geturl()
        return f"{net_api_ws}/net/{self.network.network_id}/tcp/{self.ip}/{port}"


class Network:
    """
    Describes a VPN created between the requestor and the provider nodes within Golem Network.
    """

    @classmethod
    async def create(
        cls,
        net_api: "yapapi.rest.net.Net",
        ip: str,
        owner_id: str,
        owner_ip: Optional[str] = None,
        mask: Optional[str] = None,
        gateway: Optional[str] = None,
    ) -> "Network":
        """Create a new VPN.

        :param net_api: the mid-level binding used directly to perform calls to the REST API.
        :param ip: the IP address of the network. May contain netmask, e.g. "192.168.0.0/24"
        :param owner_id: the node ID of the owner of this VPN (the requestor)
        :param owner_ip: the desired IP address of the requestor node within the newly-created network
        :param mask: Optional netmask (only if not provided within the `ip` argument)
        :param gateway: Optional gateway address for the network
        """

        network = cls(net_api, ip, owner_id, owner_ip, mask, gateway)

        # create the network in yagna and set the id
        network._network_id = await net_api.create_network(
            network.network_address, network.netmask, network.gateway
        )

        # add requestor's own address to the network
        await network.add_owner_address(network.owner_ip)

        return network

    def __init__(
        self,
        net_api: "yapapi.rest.net.Net",
        ip: str,
        owner_id: str,
        owner_ip: Optional[str] = None,
        mask: Optional[str] = None,
        gateway: Optional[str] = None,
    ):
        """
        :param net_api: the mid-level binding used directly to perform calls to the REST API.
        :param ip: the IP address of the network. May contain netmask, e.g. "192.168.0.0/24"
        :param owner_id: the node ID of the owner of this VPN (the requestor)
        :param owner_ip: the desired IP address of the requestor node within the newly-created network
        :param mask: Optional netmask (only if not provided within the `ip` argument)
        :param gateway: Optional gateway address for the network
        """

        self._net_api = net_api
        network_ip = f"{ip}/{mask}" if mask else ip
        try:
            self._ip_network: IpNetwork = ip_network(network_ip, strict=False)
        except ValueError as e:
            raise NetworkError(f"{e}.")
        self._hosts = self._ip_network.hosts()

        self._network_id: Optional[str] = None
        self._gateway = gateway
        self._owner_id = owner_id
        self._owner_ip: IpAddress = ip_address(owner_ip) if owner_ip else self._next_address()

        self._nodes: Dict[str, Node] = dict()
        """the mapping between a Golem node id and a Node in this VPN."""

        self._nodes_lock = asyncio.Lock()
        """an asyncio lock used to synchronize access to the `_nodes` mapping."""

    def __str__(self) -> str:
        return f"""Network {{
        id: {self._network_id}
        ip: {self.network_address}
        mask: {self.netmask}
        owner_ip: {self._owner_ip}
        nodes: {self.nodes_dict}
    }}"""

    @property
    def owner_ip(self) -> str:
        """the IP address of the requestor node within the network"""
        return str(self._owner_ip)

    @property
    def network_address(self) -> str:
        """The network address of this network, without a netmask."""
        return str(self._ip_network.network_address)

    @property
    def netmask(self) -> str:
        """The netmask of this network."""
        return str(self._ip_network.netmask)

    @property
    def gateway(self) -> Optional[str]:
        """The gateway address within this network, if provided."""
        if self._gateway:
            return str(self._gateway)
        return None

    @property
    def nodes_dict(self) -> Dict[str, str]:
        """Mapping between the IP addresses and Node IDs of the nodes within this network."""
        return {str(v.ip): k for k, v in self._nodes.items()}

    @property
    def network_id(self) -> Optional[str]:
        """The automatically-generated, unique ID of this VPN."""
        return self._network_id

    def _ensure_ip_in_network(self, ip: str):
        """Ensure the given IP address belongs to the network address range within this VPN."""
        if ip_address(ip) not in self._ip_network:
            raise NetworkError(
                f"The given IP ('{ip}') address must belong to the network ('{self._ip_network.with_netmask}')."
            )

    def _ensure_ip_unique(self, ip: str):
        """Ensure the given IP address has not already been assigned in this network."""
        if ip in self.nodes_dict:
            raise NetworkError(f"'{ip}' has already been assigned in this network.")

    async def add_owner_address(self, ip: str):
        """Assign the given IP address to the requestor in the network.

        :param ip: the IP address to assign to the requestor node.
        """
        assert self.network_id, "Network not initialized correctly"

        self._ensure_ip_in_network(ip)

        async with self._nodes_lock:
            self._ensure_ip_unique(ip)
            self._nodes[self._owner_id] = Node(network=self, node_id=self._owner_id, ip=ip)

        await self._net_api.add_address(self.network_id, ip)

    async def add_node(self, node_id: str, ip: Optional[str] = None) -> Node:
        """Add a new node to the network.

        :param node_id: Node ID within the Golem network of this VPN node.
        :param ip: IP address to assign to this node.
        """
        assert self.network_id, "Network not initialized correctly"

        async with self._nodes_lock:
            if ip:
                self._ensure_ip_in_network(ip)
                self._ensure_ip_unique(ip)
            else:
                while True:
                    ip = str(self._next_address())
                    if ip not in self.nodes_dict:
                        break

            node = Node(network=self, node_id=node_id, ip=ip)
            self._nodes[node_id] = node

        await self._net_api.add_node(self.network_id, node_id, ip)

        return node

    def _next_address(self) -> IpAddress:
        """Provide the next available IP address within this Network.

        :raises NetworkError in case the network ran out of available addresses.
        """
        try:
            return next(self._hosts)  # type: ignore
        except StopIteration:
            raise NetworkError(f"No more addresses available in '{self._ip_network.with_netmask}'.")


class NetworkError(Exception):
    """Exception raised by :class:`Network` when an operation is not possible"""<|MERGE_RESOLUTION|>--- conflicted
+++ resolved
@@ -1,14 +1,9 @@
 import asyncio
 from dataclasses import dataclass
 from ipaddress import ip_address, ip_network, IPv4Address, IPv6Address, IPv4Network, IPv6Network
-<<<<<<< HEAD
-from typing import Dict, Optional, Union, TYPE_CHECKING
+from typing import Dict, Optional, Union
 from urllib.parse import urlparse
-
-=======
-from typing import Dict, Optional, Union
 import yapapi
->>>>>>> 12e2d9a4
 
 IpAddress = Union[IPv4Address, IPv6Address]
 IpNetwork = Union[IPv4Network, IPv6Network]
