"""

"""
import abc
import sys
from datetime import datetime, timedelta, timezone
from decimal import Decimal
from enum import Enum, auto
import itertools
from types import MappingProxyType
from typing import (
    Optional,
    TypeVar,
    Generic,
    AsyncContextManager,
    Callable,
    Union,
    cast,
    Dict,
    NamedTuple,
    Mapping,
    AsyncIterator,
    Set,
    Tuple,
    Iterator,
    ClassVar,
)

from dataclasses import dataclass, asdict, field
from typing_extensions import Final

from .ctx import WorkContext, CommandContainer, Work
from .events import (
    EventEmitter,
    EventType,
    SubscriptionEvent,
    ProposalEvent,
    AgreementEvent,
    WorkerEvent,
    TaskEvent,
    log_event,
)
from .utils import AsyncWrapper
from .. import rest
from ..props import com, Activity, Identification, IdentificationKeys
from ..props.builder import DemandBuilder
from ..storage import gftp

if sys.version_info >= (3, 7):
    from contextlib import AsyncExitStack
else:
    from async_exit_stack import AsyncExitStack  # type: ignore


CFG_INVOICE_TIMEOUT: Final[timedelta] = timedelta(minutes=5)
"Time to receive invoice from provider after tasks ended."

SCORE_NEUTRAL: Final[float] = 0.0
SCORE_REJECTED: Final[float] = -1.0
SCORE_TRUSTED: Final[float] = 100.0

CFF_DEFAULT_PRICE_FOR_COUNTER: Final[Mapping[com.Counter, Decimal]] = MappingProxyType(
    {com.Counter.TIME: Decimal("0.002"), com.Counter.CPU: Decimal("0.002") * 10}
)


@dataclass
class _EngineConf:
    max_workers: int = 5
    timeout: timedelta = timedelta(minutes=5)


class MarketStrategy(abc.ABC):
    """Abstract market strategy"""

    async def decorate_demand(self, demand: DemandBuilder) -> None:
        pass

    async def score_offer(self, offer: rest.market.OfferProposal) -> float:
        return SCORE_REJECTED


@dataclass
class DummyMS(MarketStrategy, object):
    max_for_counter: Mapping[com.Counter, Decimal] = CFF_DEFAULT_PRICE_FOR_COUNTER
    max_fixed: Decimal = Decimal("0.05")
    _activity: Optional[Activity] = field(init=False, repr=False, default=None)

    async def decorate_demand(self, demand: DemandBuilder) -> None:
        demand.ensure(f"({com.PRICE_MODEL}={com.PriceModel.LINEAR.value})")
        self._activity = Activity.from_props(demand.props)

    async def score_offer(self, offer: rest.market.OfferProposal) -> float:
        linear: com.ComLinear = com.ComLinear.from_props(offer.props)

        if linear.scheme != com.BillingScheme.PAYU:
            return SCORE_REJECTED

        if linear.fixed_price > self.max_fixed:
            return SCORE_REJECTED
        for counter, price in linear.price_for.items():
            if counter not in self.max_for_counter:
                return SCORE_REJECTED
            if price > self.max_for_counter[counter]:
                return SCORE_REJECTED

        return SCORE_NEUTRAL


@dataclass
class LeastExpensiveLinearPayuMS(MarketStrategy, object):
    def __init__(self, expected_time_secs: int = 60):
        self._expected_time_secs = expected_time_secs

    async def decorate_demand(self, demand: DemandBuilder) -> None:
        demand.ensure(f"({com.PRICE_MODEL}={com.PriceModel.LINEAR.value})")

    async def score_offer(self, offer: rest.market.OfferProposal) -> float:
        linear: com.ComLinear = com.ComLinear.from_props(offer.props)

        if linear.scheme != com.BillingScheme.PAYU:
            return SCORE_REJECTED

        known_time_prices = {com.Counter.TIME, com.Counter.CPU}

        for counter in linear.price_for.keys():
            if counter not in known_time_prices:
                return SCORE_REJECTED

        if linear.fixed_price < 0:
            return SCORE_REJECTED
        expected_price = linear.fixed_price

        for resource in known_time_prices:
            if linear.price_for[resource] < 0:
                return SCORE_REJECTED
            expected_price += linear.price_for[resource] * self._expected_time_secs

        # The higher the expected price value, the lower the score.
        # The score is always lower than SCORE_TRUSTED and is always higher than 0.
        score = SCORE_TRUSTED * 1.0 / (expected_price + 1.01)

        return score


class _BufferItem(NamedTuple):
    ts: datetime
    score: float
    proposal: rest.market.OfferProposal


class Engine(AsyncContextManager):
    def __init__(
        self,
        *,
        package: "Package",
        max_workers: int = 5,
        timeout: timedelta = timedelta(minutes=5),
        budget: Union[float, Decimal],
        strategy: MarketStrategy = DummyMS(),
        subnet_tag: Optional[str] = None,
        event_emitter: EventEmitter[EventType] = log_event,
    ):
        self._subnet: Optional[str] = subnet_tag
        self._strategy = strategy
        self._api_config = rest.Configuration()
        self._stack = AsyncExitStack()
        self._package = package
        self._conf = _EngineConf(max_workers, timeout)
        # TODO: setup precitsion
        self._budget_amount = Decimal(budget)
        self._budget_allocation: Optional[rest.payment.Allocation] = None
        # Add buffering to the provided event emitter to make sure
        # that emitting events will not block
        self._wrapped_emitter = AsyncWrapper(event_emitter)

    async def map(
        self,
        worker: Callable[[WorkContext, AsyncIterator["Task"]], AsyncIterator[Tuple["Task", Work]]],
        data,
    ):
        import asyncio
        import contextlib
        import random

        stack = self._stack
        tasks_processed = {"c": 0, "s": 0}

        emit_progress = cast(EventEmitter[EventType], self._wrapped_emitter.async_call)

        def on_work_done(task, status):
            if status == "accept":
                tasks_processed["c"] += 1
            else:
                loop = asyncio.get_event_loop()
                loop.create_task(work_queue.put(task))

        # Creating allocation
        if not self._budget_allocation:
            self._budget_allocation = cast(
                rest.payment.Allocation,
                await stack.enter_async_context(
                    self._payment_api.new_allocation(
                        self._budget_amount, expires=self._expires + CFG_INVOICE_TIMEOUT
                    )
                ),
            )

            yield {
                "allocation": self._budget_allocation.id,
                **asdict(await self._budget_allocation.details()),
            }

        # Building offer
        builder = DemandBuilder()
        builder.add(Activity(expiration=self._expires))
        builder.add(Identification(subnet_tag=self._subnet))
        if self._subnet:
            builder.ensure(f"({IdentificationKeys.subnet_tag}={self._subnet})")
        await self._package.decorate_demand(builder)
        await self._strategy.decorate_demand(builder)

        offer_buffer: Dict[str, _BufferItem] = {}
        market_api = self._market_api
        activity_api: rest.Activity = self._activity_api
        strategy = self._strategy
        work_queue: asyncio.Queue[Task] = asyncio.Queue()

        workers: Set[asyncio.Task[None]] = set()
        last_wid = 0

        agreements_to_pay: Set[str] = set()
        invoices: Dict[str, rest.payment.Invoice] = dict()
        payment_closing: bool = False

        async def process_invoices():
            assert self._budget_allocation
            allocation: rest.payment.Allocation = self._budget_allocation
            async for invoice in self._payment_api.incoming_invoices():
                if invoice.agreement_id in agreements_to_pay:
                    emit_progress(
                        AgreementEvent.INVOICE_RECEIVED,
                        invoice.agreement_id,
                        invoice_id=invoice.invoice_id,
                        issuer=invoice.issuer_id,
                        amount=invoice.amount,
                    )
                    agreements_to_pay.remove(invoice.agreement_id)
                    await invoice.accept(amount=invoice.amount, allocation=allocation)
                else:
                    invoices[invoice.agreement_id] = invoice
                if payment_closing and not agreements_to_pay:
                    break

        async def accept_payment_for_agreement(agreement_id: str, *, partial=False) -> bool:
            assert self._budget_allocation
            allocation: rest.payment.Allocation = self._budget_allocation
            emit_progress(AgreementEvent.PAYMENT_PREPARED, agreement_id)
            inv = invoices.get(agreement_id)
            if inv is None:
                agreements_to_pay.add(agreement_id)
                emit_progress(AgreementEvent.PAYMENT_QUEUED, agreement_id)
                return False
            del invoices[agreement_id]
            emit_progress(
                AgreementEvent.PAYMENT_ACCEPTED,
                agreement_id,
                invoice_id=inv.invoice_id,
                issuer=inv.issuer_id,
                amount=inv.amount,
            )
            await inv.accept(amount=inv.amount, allocation=allocation)
            return True

        async def find_offers():
<<<<<<< HEAD
            async with (await builder.subscribe(market_api)) as subscription:
                emit_progress("sub", "created", subscription.id)
                async for proposal in subscription.events():
                    emit_progress("prop", "recv", proposal.id, _from=proposal.issuer)
                    score = SCORE_NEUTRAL #await strategy.score_offer(proposal)
=======
            try:
                subscription = await builder.subscribe(market_api)
            except Exception:
                emit_progress(SubscriptionEvent.FAILED)
                raise
            async with subscription:
                emit_progress(SubscriptionEvent.CREATED, subscription.id)
                try:
                    events = subscription.events()
                except Exception:
                    emit_progress(SubscriptionEvent.COLLECT_FAILED, subscription.id)
                    raise
                async for proposal in events:
                    emit_progress(ProposalEvent.RECEIVED, proposal.id, from_=proposal.issuer)
                    score = await strategy.score_offer(proposal)
>>>>>>> 2b82fe14
                    if score < SCORE_NEUTRAL:
                        emit_progress("prop", "rejecting...", proposal_id, _for=provider_id)
                        proposal_id, provider_id = proposal.id, proposal.issuer
                        with contextlib.suppress(Exception):
                            await proposal.reject()
                        emit_progress(ProposalEvent.REJECTED, proposal_id, for_=provider_id)
                        continue
                    if proposal.is_draft:
                        emit_progress(ProposalEvent.BUFFERED, proposal.id)
                        offer_buffer[proposal.issuer] = _BufferItem(datetime.now(), score, proposal)
                    else:
<<<<<<< HEAD
                        emit_progress("prop", "respond", proposal.id)
                        try:
                            await proposal.respond(builder.props, builder.cons)
                        except Exception as e:
                            #print(f"got except: {e}")
                            emit_progress("prop", "respond failed. abandoning further negitiations", proposal.id, _for=proposal.issuer)  #, err=str(e))
=======
                        try:
                            await proposal.respond(builder.props, builder.cons)
                            emit_progress(ProposalEvent.RESPONDED, proposal.id)
                        except Exception:
                            emit_progress(ProposalEvent.FAILED, proposal.id)
                            raise
>>>>>>> 2b82fe14

        # aio_session = await self._stack.enter_async_context(aiohttp.ClientSession())
        # storage_manager = await DavStorageProvider.for_directory(
        #    aio_session,
        #    "http://127.0.0.1:8077/",
        #    "test1",
        #    auth=aiohttp.BasicAuth("alice", "secret1234"),
        # )
        storage_manager = await self._stack.enter_async_context(gftp.provider())

        async def start_worker(agreement: rest.market.Agreement):
            nonlocal last_wid
            wid = last_wid
            last_wid += 1

            details = await agreement.details()
            emit_progress(
                WorkerEvent.CREATED,
                wid,
                agreement=agreement.id,
                provider_idn=details.view_prov(Identification),
            )

            async def task_emitter():
                while True:
                    item = await work_queue.get()
                    item._add_callback(on_work_done)
                    item._start(emitter=emit_progress)
                    yield item

            try:
                act = await activity_api.new_activity(agreement.id)
            except Exception:
                emit_progress(WorkerEvent.ACTIVITY_CREATE_FAILED, wid, agreement_id=agreement.id)
                raise
            async with act:
                emit_progress(WorkerEvent.ACTIVITY_CREATED, act.id, worker_id=wid)

                work_context = WorkContext(f"worker-{wid}", storage_manager, emitter=emit_progress)
                async for (task, batch) in worker(work_context, task_emitter()):
                    emit_progress(WorkerEvent.GOT_TASK, wid, task=task)
                    try:
                        await batch.prepare()
                        cc = CommandContainer()
                        batch.register(cc)
                        remote = await act.send(cc.commands())
                        emit_progress(
                            TaskEvent.SCRIPT_SENT, task.id, cmds=cc.commands(), remote=remote,
                        )
                        async for step in remote:
                            emit_progress(
                                TaskEvent.COMMAND_EXECUTED,
                                task.id,
                                worker_id=wid,
                                message=step.message,
                                idx=step.idx,
                            )
                        emit_progress(TaskEvent.GETTING_RESULTS, task.id, worker_id=wid)
                        await batch.post()
                        emit_progress(TaskEvent.SCRIPT_FINISHED, task.id, worker_id=wid)
                        await accept_payment_for_agreement(agreement.id, partial=True)
                    except Exception as exc:
                        task.reject_task(reason=f"failure: {exc}")
                        raise

            await accept_payment_for_agreement(agreement.id)
            emit_progress(WorkerEvent.FINISHED, wid, agreement=agreement.id)

        async def worker_starter():
            while True:
                await asyncio.sleep(2)
                if offer_buffer and len(workers) < self._conf.max_workers:
                    provider_id, b = random.choice(list(offer_buffer.items()))
                    del offer_buffer[provider_id]
                    task = None
                    try:
                        agreement = await b.proposal.agreement()
                        emit_progress(
                            AgreementEvent.CREATED,
                            agreement.id,
                            provider_idn=(await agreement.details()).view_prov(Identification),
                        )
                        if not await agreement.confirm():
                            emit_progress(AgreementEvent.REJECTED, agreement.id)
                            continue
                        emit_progress(AgreementEvent.CONFIRMED, agreement.id)
                        task = loop.create_task(start_worker(agreement))
                        workers.add(task)
                        # task.add_done_callback(on_worker_stop)
                    except Exception as e:
                        # import traceback
                        # traceback.print_exception(Exception, e, e.__traceback__)
                        if task:
                            task.cancel()
                        emit_progress(ProposalEvent.FAILED, b.proposal.id, reason=str(e))
                    finally:
                        pass

        async def fill_work_q():
            for task in data:
                tasks_processed["s"] += 1
                await work_queue.put(task)

        loop = asyncio.get_event_loop()
        find_offers_task = loop.create_task(find_offers())
        process_invoices_job = loop.create_task(process_invoices())
        # Py38: find_offers_task.set_name('find_offers_task')
        try:
            task_fill_q = loop.create_task(fill_work_q())
            services = {
                find_offers_task,
                task_fill_q,
                loop.create_task(worker_starter()),
                process_invoices_job,
            }
            while (
                task_fill_q in services
                or not work_queue.empty()
                or tasks_processed["s"] > tasks_processed["c"]
            ):
                if datetime.now(timezone.utc) > self._expires:
                    raise TimeoutError(f"task timeout exceeded. timeout={self._conf.timeout}")

                done, pending = await asyncio.wait(
                    services.union(workers), timeout=10, return_when=asyncio.FIRST_COMPLETED
                )
                workers -= done
                services -= done

            yield {"stage": "all work done"}
        except Exception as e:
            print("fail=", e)
        finally:
            payment_closing = True
            for worker_task in workers:
                worker_task.cancel()
            find_offers_task.cancel()
            await asyncio.wait(
                workers.union({find_offers_task, process_invoices_job}),
                timeout=5,
                return_when=asyncio.ALL_COMPLETED,
            )
        yield {"stage": "wait for invoices", "agreements_to_pay": agreements_to_pay}
        payment_closing = True
        await asyncio.wait({process_invoices_job}, timeout=15, return_when=asyncio.ALL_COMPLETED)

        yield {"done": True}

    async def __aenter__(self):
        stack = self._stack

        # TODO: Cleanup on exception here.
        self._expires = datetime.now(timezone.utc) + self._conf.timeout
        market_client = await stack.enter_async_context(self._api_config.market())
        self._market_api = rest.Market(market_client)

        activity_client = await stack.enter_async_context(self._api_config.activity())
        self._activity_api = rest.Activity(activity_client)

        payment_client = await stack.enter_async_context(self._api_config.payment())
        self._payment_api = rest.Payment(payment_client)

        await stack.enter_async_context(self._wrapped_emitter)

        return self

    async def __aexit__(self, exc_type, exc_val, exc_tb):
        # self._market_api = None
        # self._payment_api = None
        await self._stack.aclose()


class TaskStatus(Enum):
    WAITING = auto()
    RUNNING = auto()
    ACCEPTED = auto()
    REJECTED = auto()


TaskData = TypeVar("TaskData")
TaskResult = TypeVar("TaskResult")


class Task(Generic[TaskData, TaskResult], object):

    ids: ClassVar[Iterator[int]] = itertools.count(1)

    def __init__(
        self,
        data: TaskData,
        *,
        expires: Optional[datetime] = None,
        timeout: Optional[timedelta] = None,
    ):
        self.id: int = next(Task.ids)
        self._started = datetime.now()
        self._expires: Optional[datetime]
        self._emit_event: Optional[EventEmitter[TaskEvent]] = None
        self._callbacks: Set[Callable[["Task", str], None]] = set()
        if timeout:
            self._expires = self._started + timeout
        else:
            self._expires = expires

        self._result: Optional[TaskResult] = None
        self._data = data
        self._status: TaskStatus = TaskStatus.WAITING

    def _add_callback(self, callback):
        self._callbacks.add(callback)

    def __repr__(self):
        return f"Task(id={self.id}, data={self._data})"

    def _start(self, emitter: EventEmitter[TaskEvent]):
        self._status = TaskStatus.RUNNING
        self._emit_event = emitter

    @property
    def data(self) -> TaskData:
        return self._data

    @property
    def output(self) -> Optional[TaskResult]:
        return self._result

    @property
    def expires(self):
        return self._expires

    def accept_task(self, result: Optional[TaskResult] = None):
        if self._emit_event:
            self._emit_event(TaskEvent.ACCEPTED, result=result)
        assert self._status == TaskStatus.RUNNING
        self._status = TaskStatus.ACCEPTED
        for cb in self._callbacks:
            cb(self, "accept")

    def reject_task(self, reason: Optional[str] = None):
        if self._emit_event:
            self._emit_event(TaskEvent.REJECTED, reason=reason)
        assert self._status == TaskStatus.RUNNING
        self._status = TaskStatus.REJECTED
        for cb in self._callbacks:
            cb(self, "reject")


class Package(abc.ABC):
    @abc.abstractmethod
    async def resolve_url(self) -> str:
        pass

    @abc.abstractmethod
    async def decorate_demand(self, demand: DemandBuilder):
        pass<|MERGE_RESOLUTION|>--- conflicted
+++ resolved
@@ -273,13 +273,6 @@
             return True
 
         async def find_offers():
-<<<<<<< HEAD
-            async with (await builder.subscribe(market_api)) as subscription:
-                emit_progress("sub", "created", subscription.id)
-                async for proposal in subscription.events():
-                    emit_progress("prop", "recv", proposal.id, _from=proposal.issuer)
-                    score = SCORE_NEUTRAL #await strategy.score_offer(proposal)
-=======
             try:
                 subscription = await builder.subscribe(market_api)
             except Exception:
@@ -294,10 +287,10 @@
                     raise
                 async for proposal in events:
                     emit_progress(ProposalEvent.RECEIVED, proposal.id, from_=proposal.issuer)
-                    score = await strategy.score_offer(proposal)
->>>>>>> 2b82fe14
+                    # TODO: score_offer does not work with not flattened properties JSON
+                    #score = await strategy.score_offer(proposal)
+                    score = SCORE_NEUTRAL
                     if score < SCORE_NEUTRAL:
-                        emit_progress("prop", "rejecting...", proposal_id, _for=provider_id)
                         proposal_id, provider_id = proposal.id, proposal.issuer
                         with contextlib.suppress(Exception):
                             await proposal.reject()
@@ -307,21 +300,14 @@
                         emit_progress(ProposalEvent.BUFFERED, proposal.id)
                         offer_buffer[proposal.issuer] = _BufferItem(datetime.now(), score, proposal)
                     else:
-<<<<<<< HEAD
-                        emit_progress("prop", "respond", proposal.id)
-                        try:
-                            await proposal.respond(builder.props, builder.cons)
-                        except Exception as e:
-                            #print(f"got except: {e}")
-                            emit_progress("prop", "respond failed. abandoning further negitiations", proposal.id, _for=proposal.issuer)  #, err=str(e))
-=======
                         try:
                             await proposal.respond(builder.props, builder.cons)
                             emit_progress(ProposalEvent.RESPONDED, proposal.id)
                         except Exception:
+                            #print(f"got except: {e}")
+                            #emit_progress("prop", "respond failed. abandoning further negitiations", proposal.id, _for=proposal.issuer)  #, err=str(e))
                             emit_progress(ProposalEvent.FAILED, proposal.id)
                             raise
->>>>>>> 2b82fe14
 
         # aio_session = await self._stack.enter_async_context(aiohttp.ClientSession())
         # storage_manager = await DavStorageProvider.for_directory(
