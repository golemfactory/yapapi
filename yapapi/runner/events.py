--- conflicted
+++ resolved
@@ -173,7 +173,6 @@
 
 
 @dataclass
-<<<<<<< HEAD
 class GettingResults(ScriptEvent):
     pass
 
@@ -222,22 +221,7 @@
 @dataclass
 class CommandStdErr(CommandEvent):
     output: str
-=======
-class CommandExecuted(ScriptEvent):
-    cmd_idx: int
-    message: str
-
-
-@dataclass
-class GettingResults(ScriptEvent):
-    pass
-
-
-@dataclass
-class ScriptFinished(ScriptEvent):
-    pass
-
->>>>>>> b4b80ca6
+
 
 @dataclass
 class TaskAccepted(TaskEvent):
