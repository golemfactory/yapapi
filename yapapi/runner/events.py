"""Representing and logging events in Golem computation."""
from enum import Enum, auto
import logging
import sys
from typing import Any, Optional, TypeVar, Union

from typing_extensions import Protocol

<<<<<<< HEAD
#if sys.version_info >= (3, 8):
#    from typing import get_args as get_type_args
#else:
#    from typing_extensions import get_args as get_type_args  # type: ignore

=======
>>>>>>> fe19b005

class _EventStrMixin:
    """Provides `__str()__` method for event types."""

    def __str__(self) -> str:
        return _event_type_to_string[self]


class SubscriptionEvent(_EventStrMixin, Enum):
    """Types of events related to subscriptions."""

    CREATED = auto()
    FAILED = auto()
    COLLECT_FAILED = auto()


class ProposalEvent(_EventStrMixin, Enum):
    """Types of events related to proposals."""

    BUFFERED = auto()
    FAILED = auto()
    RECEIVED = auto()
    REJECTED = auto()
    RESPONDED = auto()


class AgreementEvent(_EventStrMixin, Enum):
    """Types of events related to agreements."""

    CREATED = auto()
    CONFIRMED = auto()
    REJECTED = auto()
    PAYMENT_ACCEPTED = auto()
    PAYMENT_PREPARED = auto()
    PAYMENT_QUEUED = auto()
    INVOICE_RECEIVED = auto()


class WorkerEvent(_EventStrMixin, Enum):
    """Types of events related to workers."""

    CREATED = auto()
    ACTIVITY_CREATED = auto()
    ACTIVITY_CREATE_FAILED = auto()
    GOT_TASK = auto()
    FINISHED = auto()


class TaskEvent(_EventStrMixin, Enum):
    """Types of events related to tasks."""

    SCRIPT_SENT = auto()
    COMMAND_EXECUTED = auto()
    GETTING_RESULTS = auto()
    SCRIPT_FINISHED = auto()
    ACCEPTED = auto()
    REJECTED = auto()


class StorageEvent(_EventStrMixin, Enum):
    """Types of events related to storage."""

    DOWNLOAD_STARTED = auto()
    DOWNLOAD_FINISHED = auto()


EventType = Union[
    SubscriptionEvent, ProposalEvent, AgreementEvent, WorkerEvent, TaskEvent, StorageEvent
]


_event_type_to_string = {
    SubscriptionEvent.CREATED: "Proposal subscription created",
    SubscriptionEvent.FAILED: "Failed to subscribe to proposals",
    SubscriptionEvent.COLLECT_FAILED: "Failed to collect proposals",
    ProposalEvent.BUFFERED: "Proposal buffered",
    ProposalEvent.FAILED: "Proposal failed",
    ProposalEvent.RECEIVED: "Proposal received",
    ProposalEvent.REJECTED: "Proposal rejected",
    ProposalEvent.RESPONDED: "Responded to proposal",
    AgreementEvent.CREATED: "Agreement created",
    AgreementEvent.CONFIRMED: "Agreement confirmed",
    AgreementEvent.REJECTED: "Agreement rejected",
    AgreementEvent.PAYMENT_ACCEPTED: "Payment accepted for agreement",
    AgreementEvent.PAYMENT_PREPARED: "Payment prepared for agreement",
    AgreementEvent.PAYMENT_QUEUED: "Payment queued for agreement",
    AgreementEvent.INVOICE_RECEIVED: "Invoice received for agreement",
    WorkerEvent.CREATED: "Worker created",
    WorkerEvent.ACTIVITY_CREATED: "Activity created",
    WorkerEvent.ACTIVITY_CREATE_FAILED: "Failed to create activity",
    WorkerEvent.GOT_TASK: "Worker got new task",
    WorkerEvent.FINISHED: "Worker has finished",
    TaskEvent.SCRIPT_SENT: "Script sent to provider",
    TaskEvent.COMMAND_EXECUTED: "Command executed",
    TaskEvent.GETTING_RESULTS: "Getting task results",
    TaskEvent.SCRIPT_FINISHED: "Script finished",
    TaskEvent.ACCEPTED: "Task accepted",
    TaskEvent.REJECTED: "Task rejected",
    StorageEvent.DOWNLOAD_STARTED: "Download started",
    StorageEvent.DOWNLOAD_FINISHED: "Download finished",
}

<<<<<<< HEAD
#_all_event_types = {type_ for enum_ in get_type_args(EventType) for type_ in enum_}

#assert _all_event_types.issubset(_event_type_to_string.keys()), _all_event_types.difference(
#    _event_type_to_string.keys()
#)
=======
if sys.version_info >= (3, 8):
    from typing import get_args as get_type_args

    _all_event_types = {type_ for enum_ in get_type_args(EventType) for type_ in enum_}

    assert _all_event_types.issubset(_event_type_to_string.keys()), _all_event_types.difference(
        _event_type_to_string.keys()
    )
>>>>>>> fe19b005


ResourceId = Union[int, str]


E = TypeVar("E", contravariant=True, bound=EventType)


class EventEmitter(Protocol[E]):
    """A protocol for callables that can emit events of type `E`."""

    def __call__(
        self, event_type: E, resource_id: Optional[ResourceId] = None, **kwargs: Any
    ) -> None:
        """Emit an event with given event type and data."""


logger = logging.getLogger("yapapi.runner")


def log_event(
    event_type: EventType, resource_id: Optional[ResourceId] = None, **kwargs: Any,
) -> None:
    """Log an event. This function is compatible with the `EventEmitter` protocol."""

    def _format(obj: Any, max_len: int = 200) -> str:
        # This will also escape control characters, in particular,
        # newline characters in `obj` will be replaced by r"\n".
        text = repr(obj)
        if len(text) > max_len:
            text = text[: max_len - 3] + "..."
        return text

    if not logger.isEnabledFor(logging.INFO):
        return

    msg = _event_type_to_string[event_type]
    if resource_id is not None:
        msg += f", id = {_format(resource_id)}"
    if kwargs:
        msg += ", "
        msg += ", ".join(f"{arg} = {_format(value)}" for arg, value in kwargs.items())
    logger.info(msg)<|MERGE_RESOLUTION|>--- conflicted
+++ resolved
@@ -6,14 +6,6 @@
 
 from typing_extensions import Protocol
 
-<<<<<<< HEAD
-#if sys.version_info >= (3, 8):
-#    from typing import get_args as get_type_args
-#else:
-#    from typing_extensions import get_args as get_type_args  # type: ignore
-
-=======
->>>>>>> fe19b005
 
 class _EventStrMixin:
     """Provides `__str()__` method for event types."""
@@ -116,13 +108,6 @@
     StorageEvent.DOWNLOAD_FINISHED: "Download finished",
 }
 
-<<<<<<< HEAD
-#_all_event_types = {type_ for enum_ in get_type_args(EventType) for type_ in enum_}
-
-#assert _all_event_types.issubset(_event_type_to_string.keys()), _all_event_types.difference(
-#    _event_type_to_string.keys()
-#)
-=======
 if sys.version_info >= (3, 8):
     from typing import get_args as get_type_args
 
@@ -131,7 +116,6 @@
     assert _all_event_types.issubset(_event_type_to_string.keys()), _all_event_types.difference(
         _event_type_to_string.keys()
     )
->>>>>>> fe19b005
 
 
 ResourceId = Union[int, str]
