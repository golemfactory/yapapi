--- conflicted
+++ resolved
@@ -1,5 +1,3 @@
-from typing import Optional
-
 from ya_net import (
     ApiClient,
     RequestorApi,
@@ -15,32 +13,12 @@
     def __init__(self, api_client: ApiClient):
         self._api = RequestorApi(api_client)
 
-<<<<<<< HEAD
     async def create_network(self, network):
-=======
-    async def create_network(
-        self,
-        owner_id: str,
-        ip: str,
-        network_id: Optional[str] = None,
-        mask: Optional[str] = None,
-        gateway: Optional[str] = None,
-    ) -> "Network":
-        network = Network(self, ip, owner_id, network_id, mask, gateway)
-        # create the network in yagna
->>>>>>> 31d2be21
         await self._api.create_network(
             yan.Network(
                 network.network_id, network.network_address, mask=network.netmask, gateway=network.gateway
             )
         )
-<<<<<<< HEAD
-=======
-
-        # add requestor's own address to the network
-        await network.add_address(network.owner_ip)
-        return network
->>>>>>> 31d2be21
 
     async def add_address(self, network: Network, ip: str):
         address = yan.Address(ip)
