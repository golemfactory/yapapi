import abc
import asyncio
import contextlib
from dataclasses import dataclass
from datetime import datetime, timedelta, timezone
import json
import logging
from typing import AsyncIterator, List, Optional, Type, Any, Dict

from typing_extensions import AsyncContextManager, AsyncIterable

from aiohttp import ClientPayloadError
from aiohttp_sse_client.client import MessageEvent  # type: ignore

from ya_activity import (
    ApiClient,
    ApiException,
    RequestorControlApi,
    RequestorStateApi,
    models as yaa,
    exceptions as yexc,
)

from ..executor import events

_log = logging.getLogger("yapapi.rest")


class ActivityService(object):
    """A convenience helper to facilitate the creation of an Activity."""

    def __init__(self, api_client: ApiClient):
        self._api = RequestorControlApi(api_client)
        self._state = RequestorStateApi(api_client)

    async def new_activity(self, agreement_id: str) -> "Activity":
        """Create an activity within bounds of the specified agreement.

        :return: the object that represents the Activity
                 and allows to query and control its state
        :rtype: Activity
        """
        activity_id = await self._api.create_activity(agreement_id)
        return Activity(self._api, self._state, activity_id)


class Activity(AsyncContextManager["Activity"]):
    """Mid-level wrapper for REST's Activity endpoint"""

    def __init__(self, _api: RequestorControlApi, _state: RequestorStateApi, activity_id: str):
        self._api: RequestorControlApi = _api
        self._state: RequestorStateApi = _state
        self._id: str = activity_id

    @property
    def id(self) -> str:
        return self._id

    async def state(self) -> yaa.ActivityState:
        """Query the state of the activity."""
        state: yaa.ActivityState = await self._state.get_activity_state(self._id)
        return state

    async def send(
        self, script: List[dict], stream: bool = False, deadline: Optional[datetime] = None
    ):
        """Send the execution script to the provider's execution unit."""
        script_txt = json.dumps(script)
        batch_id = await self._api.call_exec(self._id, yaa.ExeScriptRequest(text=script_txt))

        if stream:
            return StreamingBatch(self._api, self._id, batch_id, len(script), deadline)
        return PollingBatch(self._api, self._id, batch_id, len(script), deadline)

    async def __aenter__(self) -> "Activity":
        return self

    async def __aexit__(self, exc_type, exc_val, exc_tb) -> None:
        """Call DestroyActivity API operation."""
        if exc_type:
            _log.debug(
                "Destroying activity %s on error:", self._id, exc_info=(exc_type, exc_val, exc_tb)
            )
        else:
            _log.debug("Destroying activity %s", self._id)
        try:
            await self._api.destroy_activity(self._id)
            _log.debug("Activity %s destroyed successfully", self._id)
        except yexc.ApiException:
            _log.debug("Got API Exception when destroying activity %s", self._id, exc_info=True)


@dataclass
class Result:
    idx: int
    message: Optional[str]


class CommandExecutionError(Exception):
    """An exception that indicates that a command failed on a provider."""

    command: str
    """The command that failed."""

    message: Optional[str]
    """The command's output, if any."""

    def __init__(self, command: str, message: Optional[str] = None):
        self.command = command
        self.message = message

    def __str__(self) -> str:
        msg = f"Command '{self.command}' failed on provider"
        if self.message:
            msg += f" with message '{self.message}'"
        return msg


class BatchTimeoutError(Exception):
    """An exception that indicates that an execution of a batch of commands timed out."""


class Batch(abc.ABC, AsyncIterable[events.CommandEventContext]):
    """Abstract base class for iterating over events related to a batch running on provider."""

    _api: RequestorControlApi
    _activity_id: str
    _batch_id: str
    _size: int
    _deadline: datetime

    def __init__(
        self,
        api: RequestorControlApi,
        activity_id: str,
        batch_id: str,
        batch_size: int,
        deadline: Optional[datetime] = None,
    ) -> None:
        self._api = api
        self._activity_id = activity_id
        self._batch_id = batch_id
        self._size = batch_size
        self._deadline = (
            deadline if deadline else datetime.now(timezone.utc) + timedelta(days=365000)
        )

    def seconds_left(self) -> float:
        """Return how many seconds are left until the deadline."""
        now = datetime.now(timezone.utc)
        return (self._deadline - now).total_seconds()

    @property
    def id(self):
        """Return the ID of this batch."""
        return self._batch_id


class PollingBatch(Batch):
    """A `Batch` implementation that polls the server repeatedly for command status."""

    async def __aiter__(self) -> AsyncIterator[events.CommandEventContext]:
        last_idx = 0
        while last_idx < self._size:
            timeout = self.seconds_left()
            if timeout <= 0:
                raise BatchTimeoutError()
            try:
                results: List[yaa.ExeScriptCommandResult] = await self._api.get_exec_batch_results(
<<<<<<< HEAD
                    self._activity_id,
                    self._batch_id,
                    _request_timeout = timeout
=======
                    self._activity_id, self._batch_id, _request_timeout=min(timeout, 5)
>>>>>>> 554abccf
                )
            except asyncio.TimeoutError:
                continue
            except ApiException as err:
                if err.status == 408:
                    continue
                raise
            any_new: bool = False
            results = results[last_idx:]
            for result in results:
                any_new = True
                assert last_idx == result.index, f"Expected {last_idx}, got {result.index}"

                message = None
                if result.message:
                    message = result.message
                elif result.stdout or result.stderr:
                    message = json.dumps({"stdout": result.stdout, "stderr": result.stderr})

                kwargs = dict(
                    cmd_idx=result.index, message=message, success=(result.result.lower() == "ok")
                )
                yield events.CommandEventContext(evt_cls=events.CommandExecuted, kwargs=kwargs)

                last_idx = result.index + 1
                if result.is_batch_finished:
                    break
            if not any_new:
                delay = min(3, max(0, self.seconds_left()))
                await asyncio.sleep(delay)


class StreamingBatch(Batch):
    """A `Batch` implementation that uses event streaming to return command status."""

    async def __aiter__(self) -> AsyncIterator[events.CommandEventContext]:
        from aiohttp_sse_client import client as sse_client  # type: ignore

        api_client = self._api.api_client
        host = api_client.configuration.host
        headers = api_client.default_headers

        api_client.update_params_for_auth(headers, None, ["app_key"])

        activity_id = self._activity_id
        batch_id = self._batch_id
        last_idx = self._size - 1

        evt_src_endpoint = f"{host}/activity/{activity_id}/exec/{batch_id}"

        async with sse_client.EventSource(
            evt_src_endpoint,
            headers=headers,
            timeout=self.seconds_left(),
        ) as event_source:
            try:
                async for msg_event in event_source:
                    try:
                        evt_ctx = _command_event_ctx(msg_event)
                    except Exception as exc:  # noqa
                        _log.error(f"Event stream exception (batch {batch_id}): {exc}")
                    else:
                        yield evt_ctx
                        if evt_ctx.computation_finished(last_idx):
                            break
            except ClientPayloadError as exc:
                _log.error(f"Event payload error (batch {batch_id}): {exc}")
            except ConnectionError:
                raise
            except asyncio.TimeoutError:
                raise BatchTimeoutError()


def _command_event_ctx(msg_event: MessageEvent) -> events.CommandEventContext:
    """Convert a `MessageEvent` to a `CommandEventContext` that emits an appropriate event."""

    if msg_event.type != "runtime":
        raise RuntimeError(f"Unsupported event: {msg_event.type}")

    evt_dict = json.loads(msg_event.data)
    evt_kind = next(iter(evt_dict["kind"]))
    evt_data: Any = evt_dict["kind"][evt_kind]

    evt_cls: Type[events.CommandEvent]
    kwargs: Dict[str, Any] = dict(cmd_idx=int(evt_dict["index"]))

    if evt_kind == "started":
        if not (isinstance(evt_data, dict) and evt_data["command"]):
            raise RuntimeError("Invalid CommandStarted event: missing 'command'")
        evt_cls = events.CommandStarted
        kwargs["command"] = evt_data["command"]

    elif evt_kind == "finished":
        if not (isinstance(evt_data, dict) and isinstance(evt_data["return_code"], int)):
            raise RuntimeError("Invalid CommandFinished event: missing 'return code'")
        evt_cls = events.CommandExecuted
        kwargs["success"] = int(evt_data["return_code"]) == 0
        kwargs["message"] = evt_data.get("message")

    elif evt_kind == "stdout":
        evt_cls = events.CommandStdOut
        kwargs["output"] = str(evt_data) or ""

    elif evt_kind == "stderr":
        evt_cls = events.CommandStdErr
        kwargs["output"] = str(evt_data) or ""

    else:
        raise RuntimeError(f"Unsupported runtime event: {evt_kind}")

    return events.CommandEventContext(evt_cls=evt_cls, kwargs=kwargs)<|MERGE_RESOLUTION|>--- conflicted
+++ resolved
@@ -167,13 +167,7 @@
                 raise BatchTimeoutError()
             try:
                 results: List[yaa.ExeScriptCommandResult] = await self._api.get_exec_batch_results(
-<<<<<<< HEAD
-                    self._activity_id,
-                    self._batch_id,
-                    _request_timeout = timeout
-=======
                     self._activity_id, self._batch_id, _request_timeout=min(timeout, 5)
->>>>>>> 554abccf
                 )
             except asyncio.TimeoutError:
                 continue
