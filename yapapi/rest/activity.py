--- conflicted
+++ resolved
@@ -220,7 +220,10 @@
         for n in range(self.GET_EXEC_BATCH_RESULTS_MAX_TRIES, 0, -1):
             try:
                 results = await self._activity._api.get_exec_batch_results(
-                    self._activity._id, self._batch_id, _request_timeout=min(timeout, 5)
+                    self._activity._id,
+                    self._batch_id,
+                    timeout=min(timeout, 5),
+                    _request_timeout=min(timeout, 5) + 0.5,
                 )
                 return results
             except ApiException as err:
@@ -252,28 +255,11 @@
             timeout = self.seconds_left()
             if timeout <= 0:
                 raise BatchTimeoutError()
-<<<<<<< HEAD
 
             results: List[yaa.ExeScriptCommandResult] = []
             async with SuppressedExceptions(is_intermittent_error):
                 results = await self._get_results(timeout=min(timeout, 5))
 
-=======
-            try:
-                results: List[yaa.ExeScriptCommandResult] = await self._api.get_exec_batch_results(
-                    self._activity_id,
-                    self._batch_id,
-                    command_index=last_idx,
-                    timeout=min(timeout, 5),
-                    _request_timeout=min(timeout, 5) + 1,
-                )
-            except asyncio.TimeoutError:
-                continue
-            except ApiException as err:
-                if err.status == 408:
-                    continue
-                raise
->>>>>>> a629329e
             any_new: bool = False
             results = results[last_idx:]
             for result in results:
