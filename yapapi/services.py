"""Implementation of high-level services API."""
import asyncio
import itertools
from dataclasses import dataclass, field
from datetime import timedelta, datetime, timezone
import enum
import logging
<<<<<<< HEAD
from typing import Any, AsyncContextManager, List, Optional, Set, Type, Iterable, Dict
=======
>>>>>>> 1d289854
import statemachine  # type: ignore
import sys
from types import TracebackType
from typing import Any, AsyncContextManager, List, Optional, Set, Tuple, Type, Union

if sys.version_info >= (3, 7):
    from contextlib import AsyncExitStack
else:
    from async_exit_stack import AsyncExitStack  # type: ignore

if sys.version_info >= (3, 8):
    from typing import Final
else:
    from typing_extensions import Final

from yapapi import rest, events
from yapapi.ctx import WorkContext
from yapapi.engine import _Engine, Job
from yapapi.payload import Payload
from yapapi.rest.activity import Activity, BatchError


logger = logging.getLogger(__name__)

# current defaults for yagna providers as of yagna 0.6.x, see
# https://github.com/golemfactory/yagna/blob/c37dbd1a2bc918a511eed12f2399eb9fd5bbf2a2/agent/provider/src/market/negotiator/factory.rs#L20
MIN_AGREEMENT_EXPIRATION: Final[timedelta] = timedelta(minutes=5)
MAX_AGREEMENT_EXPIRATION: Final[timedelta] = timedelta(minutes=180)
DEFAULT_SERVICE_EXPIRATION: Final[timedelta] = MAX_AGREEMENT_EXPIRATION - timedelta(minutes=5)

cluster_ids = itertools.count(1)


class ServiceError(Exception):
    pass


class ServiceState(statemachine.StateMachine):
    """State machine describing the state and lifecycle of a Service instance."""

    # states
    starting = statemachine.State("starting", initial=True)
    running = statemachine.State("running")
    stopping = statemachine.State("stopping")
    terminated = statemachine.State("terminated")
    unresponsive = statemachine.State("unresponsive")

    # transitions
    ready = starting.to(running)
    stop = running.to(stopping)
    terminate = terminated.from_(starting, running, stopping, terminated)
    mark_unresponsive = unresponsive.from_(starting, running, stopping, terminated)

    lifecycle = ready | stop | terminate

    # just a helper set of states in which the service can be interacted-with
    AVAILABLE = (starting, running, stopping)


@dataclass
class ServiceSignal:
    """Simple container to carry information between the client code and the Service instance."""

    message: Any
    response_to: Optional["ServiceSignal"] = None


# Return type for `sys.exc_info()`
ExcInfo = Union[
    Tuple[Type[BaseException], BaseException, TracebackType],
    Tuple[None, None, None],
]


class Service:
    """Base class for service specifications.

    To be extended by application developers to define their own, specialized
    Service specifications.
    """

    def __init__(self, cluster: "Cluster", ctx: WorkContext):
        """Initialize the service instance for a specific Cluster and a specific WorkContext.

        :param cluster: a cluster to which this service instance of this service belongs
        :param ctx: a work context object for executing commands on a provider that runs this
            service instance.
        """
        self._cluster: "Cluster" = cluster
        self._ctx: WorkContext = ctx

        self.__inqueue: asyncio.Queue[ServiceSignal] = asyncio.Queue()
        self.__outqueue: asyncio.Queue[ServiceSignal] = asyncio.Queue()

        # Information on exception that caused the service change state,
        # as returned by `sys.exc_info()`.
        # Tuple of `None`'s means that the transition was not caused by an exception.
        self._exc_info: ExcInfo = (None, None, None)

        # TODO: maybe transition due to a control signal should also set this? To distinguish
        # stopping the service externally (e.g., via `cluster.stop()`) from internal transition
        # (e.g., via returning from `Service.run()`).

    @property
    def id(self):
        """Return the id of this service instance.

        Guaranteed to be unique within a Cluster.
        """
        return self._ctx.id

    @property
    def provider_name(self):
        """Return the name of the provider that runs this service instance."""
        return self._ctx.provider_name

    def __repr__(self):
        return f"<{self.__class__.__name__}: {self.id}>"

    def exc_info(self) -> ExcInfo:
        """Return exception info for an exception that caused the last state transition.

        If no such exception occurred, return `(None, None, None)`.
        """
        return self._exc_info

    async def send_message(self, message: Any = None):
        """Send a control message to this instance."""
        await self.__inqueue.put(ServiceSignal(message=message))

    def send_message_nowait(self, message: Optional[Any] = None):
        """Send a control message to this instance without blocking.

        May raise `asyncio.QueueFull` if the channel for sending control messages is full.
        """
        self.__inqueue.put_nowait(ServiceSignal(message=message))

    async def receive_message(self) -> ServiceSignal:
        """Wait for a control message sent to this instance."""
        return await self.__outqueue.get()

    def receive_message_nowait(self) -> Optional[ServiceSignal]:
        """Retrieve a control message sent to this instance.

        Return `None` if no message is available.
        """
        try:
            return self.__outqueue.get_nowait()
        except asyncio.QueueEmpty:
            return None

    async def _listen(self) -> ServiceSignal:
        return await self.__inqueue.get()

    def _listen_nowait(self) -> Optional[ServiceSignal]:
        try:
            return self.__inqueue.get_nowait()
        except asyncio.QueueEmpty:
            return None

    async def _respond(self, message: Optional[Any], response_to: Optional[ServiceSignal] = None):
        await self.__outqueue.put(ServiceSignal(message=message, response_to=response_to))

    def _respond_nowait(self, message: Optional[Any], response_to: Optional[ServiceSignal] = None):
        self.__outqueue.put_nowait(ServiceSignal(message=message, response_to=response_to))

    @staticmethod
    async def get_payload() -> Optional[Payload]:
        """Return the payload (runtime) definition for this service.

        If `get_payload` is not implemented, the payload will need to be provided in the
        `Golem.run_service` call.
        """
        pass

    async def start(self):
        """Implement the `starting` state of the service."""

        self._ctx.deploy()
        self._ctx.start()
        yield self._ctx.commit()

    async def run(self):
        """Implement the `running` state of the service."""

        await asyncio.Future()
        yield

    async def shutdown(self):
        """Implement the `stopping` state of the service."""

        self._ctx.terminate()
        yield self._ctx.commit()

    @property
    def is_available(self):
        """Return `True` iff this instance is available (that is, starting, running or stopping)."""
        return self._cluster.get_state(self) in ServiceState.AVAILABLE

    @property
    def state(self):
        """Return the current state of this instance."""
        return self._cluster.get_state(self)


class ControlSignal(enum.Enum):
    """Control signal, used to request an instance's state change from the controlling Cluster."""

    stop = "stop"


@dataclass
class ServiceInstance:
    """Cluster's service instance.

    A binding between the instance of the Service, its control queue and its state,
    used by the Cluster to hold the complete state of each instance of a service.
    """

    service: Service
    control_queue: "asyncio.Queue[ControlSignal]" = field(default_factory=asyncio.Queue)
    service_state: ServiceState = field(default_factory=ServiceState)

    @property
    def state(self) -> ServiceState:
        """Return the current state of this instance."""
        return self.service_state.current_state


class Cluster(AsyncContextManager):
    """Golem's sub-engine used to spawn and control instances of a single Service."""

    def __init__(
        self,
        engine: "_Engine",
        service_class: Type[Service],
        payload: Payload,
        expiration: Optional[datetime] = None,
    ):
        """Initialize this Cluster.

        :param engine: an engine for running service instance
        :param service_class: service specification
        :param payload: definition of service runtime for this Cluster
        :param expiration: a date before which all agreements related to running services
            in this Cluster should be terminated
        """

        self.id = str(next(cluster_ids))

        self._engine = engine
        self._service_class = service_class
        self._payload = payload
        self._expiration = expiration or datetime.now(timezone.utc) + DEFAULT_SERVICE_EXPIRATION
        self._task_ids = itertools.count(1)
        self._stack = AsyncExitStack()

        self.__instances: List[ServiceInstance] = []
        """List of Service instances"""

        self._instance_tasks: Set[asyncio.Task] = set()
        """Set of asyncio tasks that run spawn_service()"""

    def __repr__(self):
        return (
            f"Cluster {self.id}: {len(self.__instances)}x[Service: {self._service_class.__name__}, "
            f"Payload: {self._payload}]"
        )

    async def __aenter__(self):
        """Post a Demand and start collecting provider Offers for running service instances."""

        self.__services: Set[asyncio.Task] = set()
        """Asyncio tasks running within this cluster"""

        logger.debug("Starting new %s", self)

        self._job = Job(self._engine, expiration_time=self._expiration, payload=self._payload)
        self._engine.add_job(self._job)

        loop = asyncio.get_event_loop()
        self.__services.add(loop.create_task(self._job.find_offers()))

        async def agreements_pool_cycler():
            # shouldn't this be part of the Agreement pool itself? (or a task within Job?)
            while True:
                await asyncio.sleep(2)
                await self._job.agreements_pool.cycle()

        self.__services.add(loop.create_task(agreements_pool_cycler()))

    async def __aexit__(self, exc_type, exc_val, exc_tb):
        """Release resources used by this Cluster."""

        logger.debug("%s is shutting down...", self)

        # Give the instance tasks some time to terminate gracefully.
        # Then cancel them without mercy!
        if self._instance_tasks:
            logger.debug("Waiting for service instances to terminate...")
            _, still_running = await asyncio.wait(self._instance_tasks, timeout=10)
            if still_running:
                for task in still_running:
                    logger.debug("Cancelling task: %s", task)
                    task.cancel()
                await asyncio.gather(*still_running, return_exceptions=True)

        # TODO: should be different if we stop due to an error
        termination_reason = {
            "message": "Successfully finished all work",
            "golem.requestor.code": "Success",
        }

        try:
            logger.debug("Terminating agreements...")
            await self._job.agreements_pool.terminate_all(reason=termination_reason)
        except Exception:
            logger.debug("Couldn't terminate agreements", exc_info=True)

        for task in self.__services:
            if not task.done():
                logger.debug("Cancelling task: %s", task)
                task.cancel()
        await asyncio.gather(*self.__services, return_exceptions=True)

        self._engine.finalize_job(self._job)

    def emit(self, event: events.Event) -> None:
        """Emit an event using this Cluster's engine."""
        self._engine.emit(event)

    @property
    def instances(self) -> List[Service]:
        """Return the list of service instances in this Cluster."""
        return [i.service for i in self.__instances]

    def __get_service_instance(self, service: Service) -> ServiceInstance:
        for i in self.__instances:
            if i.service == service:
                return i
        assert False, f"No instance found for {service}"

    def get_state(self, service: Service) -> ServiceState:
        """Return the state of the specific instance in this Cluster."""
        instance = self.__get_service_instance(service)
        return instance.state

    @staticmethod
    def _get_handler(instance: ServiceInstance):
        _handlers = {
            ServiceState.starting: instance.service.start,
            ServiceState.running: instance.service.run,
            ServiceState.stopping: instance.service.shutdown,
        }
        handler = _handlers.get(instance.state, None)
        if handler:
            return handler()

<<<<<<< HEAD
    async def _run_instance(self, ctx: WorkContext, params: Dict):
=======
    @staticmethod
    def _change_state(
        instance: ServiceInstance,
        event: Union[ControlSignal, ExcInfo] = (None, None, None),
    ) -> bool:
        """Initiate a state transition for `instance` caused by `event`.

        Return `True` if instance's state changed as result of the transition
        (i.e., if resulting state is different from the original one),
        `False` otherwise.

        The transition may be due to a control signal, an error,
        or the handler method for the current state terminating normally.
        """
        prev_state = instance.state

        if event == (None, None, None):
            # Normal, i.e. non-error, state transition
            instance.service_state.lifecycle()
        elif isinstance(event, tuple) or event == ControlSignal.stop:
            # Transition due to an error or `stop` signal
            # TODO: define this transition just like Service.lifecycle()?
            # isn't it the same as `(stop | terminate)()`?
            if instance.state == ServiceState.running:
                instance.service_state.stop()
            else:
                instance.service_state.terminate()
        else:
            # Unhandled signal, don't change the state
            assert isinstance(event, ControlSignal)
            logger.warning("Don't know how to handle control signal %s", event)

        if isinstance(event, tuple):
            instance.service._exc_info = event
        return instance.state != prev_state

    async def _run_instance(self, ctx: WorkContext):
>>>>>>> 1d289854

        loop = asyncio.get_event_loop()
        instance = ServiceInstance(service=self._service_class(self, ctx, **params))  # type: ignore
        self.__instances.append(instance)

        logger.info("%s commissioned", instance.service)

        handler = self._get_handler(instance)

        batch_task: Optional[asyncio.Task] = None
        signal_task: Optional[asyncio.Task] = None

        while handler:
            # Repeatedly wait on one of `(batch_task, signal_task)` to finish.
            # If it's the first one, retrieve a batch from its result and handle it.
            # If it's the second -- retrieve and handle a signal.
            # Any finished task is replaced with a new one, so there are always two.

            if batch_task is None:
                batch_task = loop.create_task(handler.__anext__())
            if signal_task is None:
                signal_task = loop.create_task(instance.control_queue.get())

            done, _ = await asyncio.wait(
                (batch_task, signal_task), return_when=asyncio.FIRST_COMPLETED
            )

            def change_state(event: Union[ControlSignal, ExcInfo] = (None, None, None)) -> None:
                """Initiate state transition, due to a signal, an error, or handler termination."""
                nonlocal batch_task, handler, instance

                if self._change_state(instance, event):
                    handler = self._get_handler(instance)
                    logger.debug("%s state changed to %s", instance.service, instance.state.value)

                if batch_task:
                    batch_task.cancel()
                    # TODO: await batch_task here?
                batch_task = None

            if batch_task in done:
                # Process a batch
                try:
                    # Errors in service code will be raised by `batch_task.result()`.
                    # These include:
                    # - StopAsyncIteration's resulting from normal exit from handler function
                    # - BatchErrors that were thrown into the service code by
                    #   the `except BatchError` clause below
                    batch = batch_task.result()
                except StopAsyncIteration:
                    change_state()
                except Exception:
                    logger.warning("Unhandled exception in service", exc_info=True)
                    change_state(sys.exc_info())
                else:
                    try:
                        # Errors in commands executed on provider will be raised here:
                        fut_result = yield batch
                    except BatchError:
                        # Throw the error into the service code so it can be handled there
                        logger.debug("Batch execution failed", exc_info=True)
                        batch_task = loop.create_task(handler.athrow(*sys.exc_info()))
                    except Exception:
                        # Could be an ApiException thrown in call_exec or get_exec_batch_results
                        # operations of Activity API. Currently we do not pass such exceptions
                        # to service handlers but initiate a state transition
                        logger.error("Unhandled engine error", exc_info=True)
                        change_state(sys.exc_info())
                    else:
                        result = await fut_result
                        wrapped_results = loop.create_future()
                        wrapped_results.set_result(result)
                        batch_task = loop.create_task(handler.asend(wrapped_results))

            if signal_task in done:
                # Process a signal
                ctl = signal_task.result()
                logger.debug("Processing control signal %s", ctl)
                change_state(ctl)
                signal_task = None

        logger.debug("No handler for %s in state %s", instance.service, instance.state.value)

        try:
            if batch_task:
                batch_task.cancel()
                await batch_task
            if signal_task:
                signal_task.cancel()
                await signal_task
        except asyncio.CancelledError:
            pass

        logger.info("%s decomissioned", instance.service)

    async def spawn_instance(self, params: Dict) -> None:
        """Spawn a new service instance within this Cluster."""

        logger.debug("spawning instance within %s", self)
        spawned = False
        agreement_id: Optional[str]  # set in start_worker

        async def _worker(
            agreement: rest.market.Agreement, activity: Activity, work_context: WorkContext
        ) -> None:
            nonlocal agreement_id, spawned
            agreement_id = agreement.id
            spawned = True

            task_id = f"{self.id}:{next(self._task_ids)}"
            self.emit(
                events.TaskStarted(
                    agr_id=agreement.id,
                    task_id=task_id,
                    task_data=f"Service: {self._service_class.__name__}",
                )
            )

            try:
                instance_batches = self._run_instance(work_context, params)
                try:
                    await self._engine.process_batches(agreement.id, activity, instance_batches)
                except StopAsyncIteration:
                    pass

                self.emit(
                    events.TaskFinished(
                        agr_id=agreement.id,
                        task_id=task_id,
                    )
                )
                self.emit(events.WorkerFinished(agr_id=agreement.id))
            finally:
                await self._engine.accept_payments_for_agreement(agreement.id)
                await self._job.agreements_pool.release_agreement(agreement.id, allow_reuse=False)

        while not spawned:
            agreement_id = None
            await asyncio.sleep(1.0)
            task = await self._engine.start_worker(self._job, _worker)
            if not task:
                continue
            try:
                await task
            except Exception:
                if agreement_id:
                    self.emit(events.WorkerFinished(agr_id=agreement_id, exc_info=sys.exc_info()))
                else:
                    # This shouldn't happen, we may log and return as well
                    logger.error("Failed to spawn instance", exc_info=True)
                    return

    def stop_instance(self, service: Service):
        """Stop the specific service instance belonging to this Cluster."""

        instance = self.__get_service_instance(service)
        instance.control_queue.put_nowait(ControlSignal.stop)

    def spawn_instances(
        self,
        num_instances: Optional[int] = None,
        instance_params: Optional[Iterable[Dict]] = None,
    ) -> None:
        """Spawn new instances within this Cluster.

        :param num_instances: optional number of service instances to run. Defaults to a single
            instance, unless `instance_params` is given, in which case, the Cluster will spawn
            as many instances as there are elements in the `instance_params` iterable.
        :param instance_params: optional list of dictionaries of keyword arguments that will be passed
            to consecutive, spawned instances. The number of elements in the iterable determines the
            number of instances spawned, unless `num_instances` is given, in which case the latter takes
            precedence.
            In other words, if both `num_instances` and `instance_params` are provided,
            the number of instances spawned will be equal to `num_instances` and if there are
            too few elements in the `instance_params` iterable, it will results in an error.

        """

        # if the parameters iterable was not given, assume a default of a single instance
        if not num_instances and not instance_params:
            num_instances = 1

        # convert the parameters iterable to an iterator
        # if not provided, make a default iterator consisting of empty dictionaries
        instance_params = iter(instance_params or (dict() for _ in range(num_instances)))  # type: ignore

        loop = asyncio.get_event_loop()
        spawned_instances = 0
        while not num_instances or spawned_instances < num_instances:
            try:
                params = next(instance_params)
                task = loop.create_task(self.spawn_instance(params))
                self._instance_tasks.add(task)
                spawned_instances += 1
            except StopIteration:
                if num_instances and spawned_instances < num_instances:
                    raise ServiceError(
                        f"`instance_params` iterable depleted after {spawned_instances} spawned instances."
                    )
                break

    def stop(self):
        """Signal the whole cluster to stop."""
        for s in self.instances:
            self.stop_instance(s)<|MERGE_RESOLUTION|>--- conflicted
+++ resolved
@@ -5,14 +5,10 @@
 from datetime import timedelta, datetime, timezone
 import enum
 import logging
-<<<<<<< HEAD
-from typing import Any, AsyncContextManager, List, Optional, Set, Type, Iterable, Dict
-=======
->>>>>>> 1d289854
 import statemachine  # type: ignore
 import sys
 from types import TracebackType
-from typing import Any, AsyncContextManager, List, Optional, Set, Tuple, Type, Union
+from typing import Any, AsyncContextManager, List, Optional, Set, Tuple, Type, Union, Iterable, Dict
 
 if sys.version_info >= (3, 7):
     from contextlib import AsyncExitStack
@@ -367,9 +363,6 @@
         if handler:
             return handler()
 
-<<<<<<< HEAD
-    async def _run_instance(self, ctx: WorkContext, params: Dict):
-=======
     @staticmethod
     def _change_state(
         instance: ServiceInstance,
@@ -406,9 +399,7 @@
             instance.service._exc_info = event
         return instance.state != prev_state
 
-    async def _run_instance(self, ctx: WorkContext):
->>>>>>> 1d289854
-
+    async def _run_instance(self, ctx: WorkContext, params: Dict):
         loop = asyncio.get_event_loop()
         instance = ServiceInstance(service=self._service_class(self, ctx, **params))  # type: ignore
         self.__instances.append(instance)
