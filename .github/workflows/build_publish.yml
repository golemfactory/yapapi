name: Build and publish the release

on:
  release:
    types: [prereleased, released]

jobs:
  test:
    name: Run checks
    runs-on: ubuntu-latest

    steps:
      - uses: actions/checkout@v3
      - uses: actions/setup-python@v4
        with:
<<<<<<< HEAD
          python-version: '3.9'
      - uses: Gr1N/setup-poetry@v8
=======
          python-version: 3.8
      - uses: Gr1N/setup-poetry@v8
        with:
          poetry-version: 1.2.2
>>>>>>> 3573e7f8
      - run: poetry install
      - run: poetry run poe tests_unit
      - run: poetry run poe checks_codestyle
      - run: poetry run poe checks_typing
      - run: poetry run poe checks_license

  build:
    needs: [test]
    name: Build the release
    runs-on: ubuntu-latest

    steps:
      - uses: actions/checkout@v3
      - uses: actions/setup-python@v4
        with:
<<<<<<< HEAD
          python-version: '3.9'
      - uses: Gr1N/setup-poetry@v8
=======
          python-version: 3.8
      - uses: Gr1N/setup-poetry@v8
        with:
          poetry-version: 1.2.2
>>>>>>> 3573e7f8
      - name: Get git release tag
        run: echo "git-release-tag=yapapi $(git describe --tags)" >> $GITHUB_OUTPUT
        id: git_describe
      - name: Get package version
        run: echo "poetry-version=$(poetry version)" >> $GITHUB_OUTPUT
        id: poetry_version
      - name: Fail on version mismatch
        run: exit 1
        if:
          ${{ steps.git_describe.outputs.git-release-tag !=
          steps.poetry_version.outputs.poetry-version }}
      - name: Build the release
        run: poetry build
      - name: Store the built package
        uses: actions/upload-artifact@v2
        with:
          name: dist
          path: dist

  test_publish:
    needs: [build]
    name: Publish the release to test.pypi
    runs-on: ubuntu-latest
    if: ${{ github.event.action == 'prereleased' }}

    steps:
      - uses: actions/checkout@v3
      - uses: actions/setup-python@v4
        with:
<<<<<<< HEAD
          python-version: '3.9'
      - uses: Gr1N/setup-poetry@v8
=======
          python-version: 3.8
      - uses: Gr1N/setup-poetry@v8
        with:
          poetry-version: 1.2.2
>>>>>>> 3573e7f8
      - name: Retrieve the built package
        uses: actions/download-artifact@v2
        with:
          name: dist
          path: dist
      - name: Publish to pypi
        run: |
          poetry config repositories.testpypi https://test.pypi.org/legacy/
          poetry publish -r testpypi -u __token__ -p ${{ secrets.TESTPYPI_TOKEN }}

  publish:
    needs: [build]
    name: Publish the release
    runs-on: ubuntu-latest
    if: ${{ github.event.action == 'released' }}

    steps:
      - uses: actions/checkout@v3
      - uses: actions/setup-python@v4
        with:
<<<<<<< HEAD
          python-version: '3.9'
      - uses: Gr1N/setup-poetry@v8
=======
          python-version: 3.8
      - uses: Gr1N/setup-poetry@v8
        with:
          poetry-version: 1.2.2
>>>>>>> 3573e7f8
      - name: Retrieve the built package
        uses: actions/download-artifact@v2
        with:
          name: dist
          path: dist
      - name: Publish to pypi
        run: |
          poetry publish -u __token__ -p ${{ secrets.PYPI_TOKEN }}<|MERGE_RESOLUTION|>--- conflicted
+++ resolved
@@ -13,15 +13,8 @@
       - uses: actions/checkout@v3
       - uses: actions/setup-python@v4
         with:
-<<<<<<< HEAD
           python-version: '3.9'
       - uses: Gr1N/setup-poetry@v8
-=======
-          python-version: 3.8
-      - uses: Gr1N/setup-poetry@v8
-        with:
-          poetry-version: 1.2.2
->>>>>>> 3573e7f8
       - run: poetry install
       - run: poetry run poe tests_unit
       - run: poetry run poe checks_codestyle
@@ -37,15 +30,8 @@
       - uses: actions/checkout@v3
       - uses: actions/setup-python@v4
         with:
-<<<<<<< HEAD
           python-version: '3.9'
       - uses: Gr1N/setup-poetry@v8
-=======
-          python-version: 3.8
-      - uses: Gr1N/setup-poetry@v8
-        with:
-          poetry-version: 1.2.2
->>>>>>> 3573e7f8
       - name: Get git release tag
         run: echo "git-release-tag=yapapi $(git describe --tags)" >> $GITHUB_OUTPUT
         id: git_describe
@@ -75,15 +61,8 @@
       - uses: actions/checkout@v3
       - uses: actions/setup-python@v4
         with:
-<<<<<<< HEAD
           python-version: '3.9'
       - uses: Gr1N/setup-poetry@v8
-=======
-          python-version: 3.8
-      - uses: Gr1N/setup-poetry@v8
-        with:
-          poetry-version: 1.2.2
->>>>>>> 3573e7f8
       - name: Retrieve the built package
         uses: actions/download-artifact@v2
         with:
@@ -104,15 +83,8 @@
       - uses: actions/checkout@v3
       - uses: actions/setup-python@v4
         with:
-<<<<<<< HEAD
           python-version: '3.9'
       - uses: Gr1N/setup-poetry@v8
-=======
-          python-version: 3.8
-      - uses: Gr1N/setup-poetry@v8
-        with:
-          poetry-version: 1.2.2
->>>>>>> 3573e7f8
       - name: Retrieve the built package
         uses: actions/download-artifact@v2
         with:
