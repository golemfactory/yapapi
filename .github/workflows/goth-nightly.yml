name: Goth nightly

on:
  schedule:
    # run this workflow every day at 1:00 AM UTC
    - cron: '0 1 * * *'

jobs:
  prepare-matrix:
    name: Prepare matrix JSON
    runs-on: ubuntu-latest
    outputs:
      matrix-json: ${{ steps.get-matrix.outputs.matrix }}
    steps:
      - name: Checkout
        uses: actions/checkout@v3
        with:
          fetch-depth: 0

      # finds branches with names matching the release branch convention (e.g. release/v0.7) and returns one with highest version
      - name: Get latest stable branch
        id: latest-stable
        # second sed expression removes leading whitespaces and '*' characters (git uses it to indicate the current branch)
        run: |
          branch=$(git branch -a | sed -e 's:remotes/origin/::' -e 's:^[ \t*]*::' | grep -E '^b[0-9]+(\.[0-9]+)+$' | sort -Vr | head -1)
          echo "branch=$branch" >> $GITHUB_OUTPUT

      # prepares JSON object representing strategy matrix which contains two 'branch' variants: master and latest stable
      - name: Get matrix JSON
        id: get-matrix
        run: echo "matrix={\"include\":[{\"branch\":\"master\"},{\"branch\":\"${{ steps.latest-stable.outputs.branch }}\"}]}" >> $GITHUB_OUTPUT

  goth-tests:
    runs-on: [goth, ubuntu-18.04]
    needs: prepare-matrix
    strategy:
      matrix: ${{ fromJson(needs.prepare-matrix.outputs.matrix-json) }}
      fail-fast: false
    name: Run integration tests (nightly) on ${{ matrix.branch }}
    steps:
      - name: Checkout
        uses: actions/checkout@v3
        with:
          ref: ${{ matrix.branch }}

      - name: Configure python
        uses: actions/setup-python@v4
        with:
          python-version: '3.8'

      - name: Configure poetry
        uses: Gr1N/setup-poetry@v8
        with:
          poetry-version: 1.2.2

      - name: Install dependencies
        run: |
          poetry env use python3.8
          poetry install

      - name: Install websocat
        run: |
          sudo wget https://github.com/vi/websocat/releases/download/v1.9.0/websocat_linux64 -O /usr/local/bin/websocat
          sudo chmod +x /usr/local/bin/websocat

      - name: Disconnect Docker containers from default network
        continue-on-error: true
        # related to this issue: https://github.com/moby/moby/issues/23302
        run: |
          docker network inspect docker_default
          sudo apt-get install -y jq
          docker network inspect docker_default | jq ".[0].Containers | map(.Name)[]" | tee /dev/stderr | xargs --max-args 1 -- docker network disconnect -f docker_default

      - name: Remove Docker containers
        continue-on-error: true
        run: docker rm -f $(docker ps -a -q)

      - name: Restart Docker daemon
        # related to this issue: https://github.com/moby/moby/issues/23302
        run: sudo systemctl restart docker

      - name: Log in to GitHub Docker repository
        run: echo ${{ secrets.GITHUB_TOKEN }} | docker login docker.pkg.github.com -u ${{github.actor}} --password-stdin

      - name: Run test suite
        env:
          GITHUB_API_TOKEN: ${{ secrets.GITHUB_TOKEN }}
        run: |
<<<<<<< HEAD
          poetry run poe gothv-prepare
          poetry run poe gothv-tests
=======
          poetry run poe tests_integration_assets
          poetry run poe tests_integration
>>>>>>> ae04684d

      - name: Upload test logs
        uses: actions/upload-artifact@v2
        if: always()
        with:
          name: goth-logs
          path: /tmp/goth-tests

      # Only relevant for self-hosted runners
      - name: Remove test logs
        if: always()
        run: rm -rf /tmp/goth-tests

      # Only relevant for self-hosted runners
      - name: Remove poetry virtual env
        if: always()
        # Python version below should agree with the version set up by this job.
        # In future we'll be able to use the `--all` flag here to remove envs for
        # all Python versions (https://github.com/python-poetry/poetry/issues/3208).
        run: poetry env remove python3.8

      - name: Send Discord notification on failure
        uses: Ilshidur/action-discord@0.3.2
        if: failure()
        env:
          BRANCH_NAME: ${{ matrix.branch }}
          DISCORD_AVATAR: https://i.imgur.com/EOX16Mx.jpg
          DISCORD_USERNAME: 'Goth night watch'
          DISCORD_WEBHOOK: ${{ secrets.DISCORD_WEBHOOK }}
          REPO_NAME: ${{ github.repository }}
          WORKFLOW_URL: https://github.com/${{ github.repository }}/actions/runs/${{ github.run_id }}
        with:
          # <@&717623005911580713> = @sdk-integrations
          args: '<@&717623005911580713> Goth nightly run failed for `{{ REPO_NAME }}` on branch `{{ BRANCH_NAME }}`! <{{ WORKFLOW_URL }}>'<|MERGE_RESOLUTION|>--- conflicted
+++ resolved
@@ -48,10 +48,10 @@
         with:
           python-version: '3.8'
 
-      - name: Configure poetry
-        uses: Gr1N/setup-poetry@v8
+      - name: Install and configure Poetry
+        uses: snok/install-poetry@v1
         with:
-          poetry-version: 1.2.2
+          version: 1.3.2
 
       - name: Install dependencies
         run: |
@@ -86,13 +86,8 @@
         env:
           GITHUB_API_TOKEN: ${{ secrets.GITHUB_TOKEN }}
         run: |
-<<<<<<< HEAD
-          poetry run poe gothv-prepare
-          poetry run poe gothv-tests
-=======
-          poetry run poe tests_integration_assets
+          poetry run poe tests_integration_init
           poetry run poe tests_integration
->>>>>>> ae04684d
 
       - name: Upload test logs
         uses: actions/upload-artifact@v2
