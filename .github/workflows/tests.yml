--- conflicted
+++ resolved
@@ -33,23 +33,13 @@
         with:
           python-version: ${{ matrix.python-version }}
       - uses: Gr1N/setup-poetry@v8
-<<<<<<< HEAD
-=======
-        with:
-          poetry-version: 1.2.2
->>>>>>> 3573e7f8
 
       - run: echo "ENABLE=1"  >> $GITHUB_OUTPUT
         if: ${{ matrix.os == 'ubuntu-latest' }}
         name: Enable extended checks
         id: extended-checks
-<<<<<<< HEAD
-      - run: echo "::set-output name=ENABLE::1"
+      - run: echo "ENABLE=1" >> $GITHUB_OUTPUT
         if: ${{ matrix.os == 'ubuntu-latest' && matrix.python-version == '3.9' }}
-=======
-      - run: echo "ENABLE=1" >> $GITHUB_OUTPUT
-        if: ${{ matrix.os == 'ubuntu-latest' && matrix.python-version == '3.8' }}
->>>>>>> 3573e7f8
         name: Enable sphinx check
         id: extended-checks-sphinx
 
