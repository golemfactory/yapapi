# Golem Python API

[![Tests - Status](https://img.shields.io/github/workflow/status/golemfactory/yapapi/Continuous%20integration/master?label=tests)](https://github.com/golemfactory/yapapi/actions?query=workflow%3A%22Continuous+integration%22+branch%3Amaster)
![PyPI - Status](https://img.shields.io/pypi/status/yapapi)
[![PyPI version](https://badge.fury.io/py/yapapi.svg)](https://badge.fury.io/py/yapapi)
[![GitHub license](https://img.shields.io/github/license/golemfactory/yapapi)](https://github.com/golemfactory/yapapi/blob/master/LICENSE)
[![GitHub issues](https://img.shields.io/github/issues/golemfactory/yapapi)](https://github.com/golemfactory/yapapi/issues)

## Installation

`yapapi` is available as a [PyPI package](https://pypi.org/project/yapapi/0.6.2/).

You can install it through `pip`:
```
pip install yapapi
```

Or if your project uses [`poetry`](https://python-poetry.org/) you can add it to your dependencies like this:
```
poetry add yapapi
```

### Local development setup

#### Poetry
`yapapi` uses [`poetry`](https://python-poetry.org/) to manage its dependencies and provide a runner for common tasks.

If you don't have `poetry` available on your system then follow its [installation instructions](https://python-poetry.org/docs/#installation) before proceeding.
Verify your installation by running:
```
poetry --version
```

#### Project dependencies
To install the project's dependencies run:
```
poetry install
```
By default, `poetry` looks for the required Python version on your `PATH` and creates a virtual environment for the project if there's none active (or already configured by Poetry).

All of the project's dependencies will be installed to that virtual environment.

If you'd like to run the `yapapi` integration test suite locally then you'll need to install an additional set of dependencies separately by running:
```
poetry install -E integration-tests
```
## What's Golem, btw?

[Golem](https://golem.network) is a global, open-source, decentralized supercomputer
that anyone can access. It connects individual machines - be that laptops, home PCs or
even data centers - to form a vast network, the purpose of which is to provide a way to
distribute computations to its provider nodes and allow requestors to utilize its unique
potential - which can lie in its combined computing power, the geographical distribution
or its censorship resistance.

## Golem's requestor setup

Golem's requestor-side configuration consists of two separate components:
* the [`yagna` daemon](https://github.com/golemfactory/yagna) - your node in the
  new Golem network, responsible for communication with the other nodes, running the
  market and providing easy access to the payment mechanisms.
* the requestor agent - the part that the developer of the specific Golem application
  is responsible for.

The daemon and the requestor agent communicate using three REST APIs which
`yapapi` - Golem's Python high-level API - aims to abstract to large extent to make
application development on Golem as easy as possible.

## How to use this API?

Assuming you have your Golem node up and running (you can find instructions on how to
do that in the [yagna repository](https://github.com/golemfactory/yagna) and in our
[handbook](https://handbook.golem.network)), what you need to do is:
* **prepare your payload** - this needs to be a Docker image containing your application
  that will be executed on the provider's end. This image needs to have its volumes
  mapped in a way that will allow the supervisor module to exchange data (write and
  read files) with it. This image needs to be packed and uploaded into Golem's image repository
  using our dedicated tool - [`gvmkit-build`](https://pypi.org/project/gvmkit-build/).
* **create your requestor agent** - this is where `yapapi` comes in. Utilizing our high-level
  API, the creation of a requestor agent should be straightforward and require minimal effort.
  You can use examples contained in this repository as references, the directory
  [`examples/hello-world/`](https://github.com/golemfactory/yapapi/tree/master/examples/hello-world)
  contains minimal examples of fully functional requestor agents and
  is therefore the best place to start exploring.

### Components

There are a few components that are crucial for any requestor agent app:

#### Golem

The heart of the high-level API is the `Golem` class (`yapapi.Golem`), which serves as 
the "engine" of a requestor agent. `Golem` is responsible for finding providers interested in
the jobs you want to execute, negotiating agreements with them and processing payments. It also
implements core functionality required to execute commands on providers that have signed such agreements.

`Golem` provides two entry points for executing jobs on the Golem network, corresponding to the
two basic modes of operation of a requestor agent:

* The method `execute_tasks` allows you to submit a _task-based_ job for execution. Arguments
to this method must include a sequence of independent _tasks_ (units of work) to be distributed
among providers, a _payload_ (a VM image) required to compute them, and a _worker_ function, which
will be used to convert each task to a sequence of steps to be executed on a provider. You may also
specify the timeout for the whole job, the maximum number of providers used at any given time,
and the maximum amount that you want to spend.

* The method `run_service` allows you, as you probably guessed, to run a _service_ on Golem. 
Instead of a task-processing worker function, an argument to `run_service` is a
class (a subclass of `yapapi.Service`) that implements the behaviour of your service in various
stages of its lifecycle (when it's _starting_, _running_ etc.). Additionally, you may specify
the number of _service instances_ you want to run and the service expiration datetime.

Prior to version `0.6.0`, only task-based jobs could be executed. For more information on both types of jobs please refer to our [handbook](https://handbook.golem.network).
 
#### Worker function

The worker will most likely be the very core of your task-based requestor app.
You need to define this function in your agent code and then you pass it (as the value of
the `worker` parameter) to the `execute_tasks` method of `Golem`.

The worker receives a _work context_ (`yapapi.WorkContext`) object that serves
as an interface between your script and the execution unit within the provider.
Using the work context, you define the steps that the provider needs to execute in order
to complete the job you're giving them - e.g. transferring files to and from the provider
or running commands within the execution unit on the provider's end.

Depending on the number of workers, and thus, the maximum number of providers that 
`execute_tasks` utilizes in parallel, a single worker may tackle several tasks
and you can differentiate the steps that need to happen once
per worker run, which usually means once per provider node - but that depends on the
exact implementation of your worker function - from those that happen for each
task. An example of the former would be an upload of a source
file that's common to each task; and of the latter - a step that triggers the
processing of the file using a set of parameters specified for a particular task.

#### Task

The _task_ (`yapapi.Task`) object describes a unit of work that your application needs
to carry out.

`Golem` will feed an instance of your worker - bound to a single provider node -
with `Task` objects. The worker will be responsible for completing those tasks. Typically,
it will turn each task into a sequence of steps to be executed in a single run
of the execution script on a provider's machine, in order to compute the task's result.


### Example

An example task-based Golem application, using a minimal Docker image
(Python file with the example and the Dockerfile for the image reside in
[`examples/hello-world/`](https://github.com/golemfactory/yapapi/tree/master/examples/hello-world)):
```python
import asyncio
from typing import AsyncIterable

from yapapi import Golem, Task, WorkContext
from yapapi.log import enable_default_logger
from yapapi.payload import vm


async def worker(context: WorkContext, tasks: AsyncIterable[Task]):
    async for task in tasks:
        context.run("/bin/sh", "-c", "date")

        future_results = yield context.commit()
        results = await future_results
        task.accept_result(result=results[-1])


async def main():
    package = await vm.repo(
        image_hash="d646d7b93083d817846c2ae5c62c72ca0507782385a2e29291a3d376",
    )

    tasks = [Task(data=None)]

    async with Golem(budget=1.0, subnet_tag="devnet-beta.2") as golem:
        async for completed in golem.execute_tasks(worker, tasks, payload=package):
            print(completed.result.stdout)


if __name__ == "__main__":
    enable_default_logger(log_file="hello.log")

    loop = asyncio.get_event_loop()
    task = loop.create_task(main())
    loop.run_until_complete(task)
```

## Environment variables

It's possible to set various elements of `yagna` configuration through environment variables.
`yapapi` currently supports the following environment variables:
- `YAGNA_ACTIVITY_URL`, URL to `yagna` activity API, e.g. `http://localhost:7500/activity-api/v1`
- `YAGNA_API_URL`, base URL to `yagna` REST API, e.g. `http://localhost:7500`
- `YAGNA_APPKEY`, `yagna` app key to be used, e.g. `a70facb9501d4528a77f25574ab0f12b`
- `YAGNA_MARKET_URL`, URL to `yagna` market API, e.g. `http://localhost:7500/market-api/v1`
<<<<<<< HEAD
- `YAGNA_PAYMENT_URL`, URL to `yagna` payment API, e.g. `http://localhost:7500/payment-api/v1`
- `YAPAPI_USE_GFTP_CLOSE`, if set to a _truthy_ value (e.g. "1", "Y", "True", "on") then `yapapi`
  will ask `gftp` to close files when there's no need to publish them any longer. This may greatly
  reduce the number of files kept open while `yapapi` is running but requires `yagna`
  0.7.3 or newer, with older versions it will cause errors.
=======
- `YAGNA_NETWORK`, Ethereum network name for `yagna` to use, e.g. `rinkeby`
- `YAGNA_PAYMENT_DRIVER`, payment driver name for `yagna` to use, e.g. `zksync`
- `YAGNA_PAYMENT_URL`, URL to `yagna` payment API, e.g. `http://localhost:7500/payment-api/v1`
- `YAGNA_SUBNET`, name of the `yagna` sub network to be used, e.g. `devnet-beta.2`
>>>>>>> 205863ce
<|MERGE_RESOLUTION|>--- conflicted
+++ resolved
@@ -195,15 +195,11 @@
 - `YAGNA_API_URL`, base URL to `yagna` REST API, e.g. `http://localhost:7500`
 - `YAGNA_APPKEY`, `yagna` app key to be used, e.g. `a70facb9501d4528a77f25574ab0f12b`
 - `YAGNA_MARKET_URL`, URL to `yagna` market API, e.g. `http://localhost:7500/market-api/v1`
-<<<<<<< HEAD
-- `YAGNA_PAYMENT_URL`, URL to `yagna` payment API, e.g. `http://localhost:7500/payment-api/v1`
-- `YAPAPI_USE_GFTP_CLOSE`, if set to a _truthy_ value (e.g. "1", "Y", "True", "on") then `yapapi`
-  will ask `gftp` to close files when there's no need to publish them any longer. This may greatly
-  reduce the number of files kept open while `yapapi` is running but requires `yagna`
-  0.7.3 or newer, with older versions it will cause errors.
-=======
 - `YAGNA_NETWORK`, Ethereum network name for `yagna` to use, e.g. `rinkeby`
 - `YAGNA_PAYMENT_DRIVER`, payment driver name for `yagna` to use, e.g. `zksync`
 - `YAGNA_PAYMENT_URL`, URL to `yagna` payment API, e.g. `http://localhost:7500/payment-api/v1`
 - `YAGNA_SUBNET`, name of the `yagna` sub network to be used, e.g. `devnet-beta.2`
->>>>>>> 205863ce
+- `YAPAPI_USE_GFTP_CLOSE`, if set to a _truthy_ value (e.g. "1", "Y", "True", "on") then `yapapi`
+  will ask `gftp` to close files when there's no need to publish them any longer. This may greatly
+  reduce the number of files kept open while `yapapi` is running but requires `yagna`
+  0.7.3 or newer, with older versions it will cause errors.