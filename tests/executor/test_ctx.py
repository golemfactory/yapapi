import factory
from functools import partial
import json
import pytest
import sys
from unittest import mock

from yapapi.executor.ctx import CommandContainer, WorkContext

from tests.factories.props import NodeInfoFactory


def test_command_container():

    c = CommandContainer()
    c.deploy()
    c.start(args=[])
    c.transfer(_from="http://127.0.0.1:8000/LICENSE", to="container:/input/file_in")
    c.run(entry_point="rust-wasi-tutorial", args=["/input/file_in", "/output/file_cp"])
    c.transfer(_from="container:/output/file_cp", to="http://127.0.0.1:8000/upload/file_up")

    expected_commands = """[
        { "deploy": {} },
        { "start": {"args": [] } },
        { "transfer": {
            "from": "http://127.0.0.1:8000/LICENSE",
            "to": "container:/input/file_in"
        } },
        { "run": {
            "entry_point": "rust-wasi-tutorial",
            "args": [ "/input/file_in", "/output/file_cp" ]
        } },
        { "transfer": {
            "from": "container:/output/file_cp",
            "to": "http://127.0.0.1:8000/upload/file_up"
        } }
    ]
    """
    assert json.loads(expected_commands) == c.commands()


class TestWorkContext:
    @pytest.fixture(autouse=True)
    def setUp(self):
        self._on_download_executed = False

    @staticmethod
    def _get_work_context(storage=None):
        return WorkContext(factory.Faker("pystr"), node_info=NodeInfoFactory(), storage=storage)

    @staticmethod
    def _assert_dst_path(steps, dst_path):
        c = CommandContainer()
        steps.register(c)
        assert c.commands().pop()["transfer"]["to"] == f"container:{dst_path}"

    @staticmethod
    def _assert_src_path(steps, src_path):
        c = CommandContainer()
        steps.register(c)
        assert c.commands().pop()["transfer"]["from"] == f"container:{src_path}"

    async def _on_download(self, expected, data: bytes):
        assert data == expected
        self._on_download_executed = True

    @pytest.mark.asyncio
    @pytest.mark.skipif(sys.version_info < (3, 8), reason="AsyncMock requires python 3.8+")
    async def test_send_json(self):
        storage = mock.AsyncMock()
        dst_path = "/test/path"
        data = {
            "param": "value",
        }
        ctx = self._get_work_context(storage)
        ctx.send_json(dst_path, data)
        steps = ctx.commit()
        await steps.prepare()
        storage.upload_bytes.assert_called_with(json.dumps(data).encode("utf-8"))
        self._assert_dst_path(steps, dst_path)

    @pytest.mark.asyncio
    @pytest.mark.skipif(sys.version_info < (3, 8), reason="AsyncMock requires python 3.8+")
    async def test_send_bytes(self):
        storage = mock.AsyncMock()
        dst_path = "/test/path"
        data = b"some byte string"
        ctx = self._get_work_context(storage)
        ctx.send_bytes(dst_path, data)
        steps = ctx.commit()
        await steps.prepare()
        storage.upload_bytes.assert_called_with(data)
        self._assert_dst_path(steps, dst_path)

    @pytest.mark.asyncio
    @pytest.mark.skipif(sys.version_info < (3, 8), reason="AsyncMock requires python 3.8+")
    async def test_download_bytes(self):
        expected = b"some byte string"

        storage = mock.AsyncMock()
        storage.new_destination.return_value.download_bytes.return_value = expected

        src_path = "/test/path"
        ctx = self._get_work_context(storage)
        ctx.download_bytes(src_path, partial(self._on_download, expected))
        steps = ctx.commit()
        await steps.prepare()
        await steps.post()
        self._assert_src_path(steps, src_path)
        assert self._on_download_executed

    @pytest.mark.asyncio
    @pytest.mark.skipif(sys.version_info < (3, 8), reason="AsyncMock requires python 3.8+")
    async def test_download_json(self):
        expected = {"key": "val"}

        storage = mock.AsyncMock()
        storage.new_destination.return_value.download_bytes.return_value = json.dumps(
            expected
        ).encode("utf-8")
        src_path = "/test/path"
        ctx = self._get_work_context(storage)
        ctx.download_json(src_path, partial(self._on_download, expected))
        steps = ctx.commit()
        await steps.prepare()
        await steps.post()
        self._assert_src_path(steps, src_path)
        assert self._on_download_executed

<<<<<<< HEAD
    def test_terminate(self):
        ctx = self._get_work_context(None)
        ctx.terminate()
=======
    @pytest.mark.parametrize(
        "args",
        (
            ("foo", 42),
            (),
        ),
    )
    def test_start(self, args):
        ctx = self._get_work_context()
        ctx.start(*args)
>>>>>>> dcd50c47
        steps = ctx.commit()

        c = CommandContainer()
        steps.register(c)

<<<<<<< HEAD
        assert c.commands() == [{"terminate": {}}]
=======
        assert c.commands() == [{"start": {"args": args}}]
>>>>>>> dcd50c47
<|MERGE_RESOLUTION|>--- conflicted
+++ resolved
@@ -127,11 +127,6 @@
         self._assert_src_path(steps, src_path)
         assert self._on_download_executed
 
-<<<<<<< HEAD
-    def test_terminate(self):
-        ctx = self._get_work_context(None)
-        ctx.terminate()
-=======
     @pytest.mark.parametrize(
         "args",
         (
@@ -142,14 +137,19 @@
     def test_start(self, args):
         ctx = self._get_work_context()
         ctx.start(*args)
->>>>>>> dcd50c47
         steps = ctx.commit()
 
         c = CommandContainer()
         steps.register(c)
 
-<<<<<<< HEAD
-        assert c.commands() == [{"terminate": {}}]
-=======
         assert c.commands() == [{"start": {"args": args}}]
->>>>>>> dcd50c47
+
+    def test_terminate(self):
+        ctx = self._get_work_context(None)
+        ctx.terminate()
+        steps = ctx.commit()
+
+        c = CommandContainer()
+        steps.register(c)
+
+        assert c.commands() == [{"terminate": {}}]