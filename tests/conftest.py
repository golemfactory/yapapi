--- conflicted
+++ resolved
@@ -1,10 +1,7 @@
 import os
 
-<<<<<<< HEAD
-=======
 import pytest
 
->>>>>>> ae04684d
 
 def pytest_addoption(parser):
 
