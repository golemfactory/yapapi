--- conflicted
+++ resolved
@@ -129,30 +129,17 @@
 
 @pytest.mark.asyncio
 async def test_demand_resubscription(
-<<<<<<< HEAD
-    log_dir: Path, goth_config_path: Path, monkeypatch, config_overrides: List[Override]
-=======
     log_dir: Path,
     goth_config_path: Path,
     monkeypatch,
     config_overrides: List[Override],
     single_node_override: Override,
->>>>>>> d9e4cd4e
 ) -> None:
     """Test that checks that a demand is re-submitted after its previous submission expires."""
 
     configure_logging(log_dir)
 
-<<<<<<< HEAD
-    # Override the default test configuration to create only one provider node
-    nodes = [
-        {"name": "requestor", "type": "Requestor"},
-        {"name": "provider-1", "type": "VM-Wasm-Provider", "use-proxy": True},
-    ]
-    goth_config = load_yaml(goth_config_path, config_overrides + [("nodes", nodes)])
-=======
     goth_config = load_yaml(goth_config_path, config_overrides + [single_node_override])
->>>>>>> d9e4cd4e
 
     vm_package = await vm.repo(
         image_hash="9a3b5d67b0b27746283cb5f287c13eab1beaa12d92a9f536b747c7ae",
