--- conflicted
+++ resolved
@@ -60,13 +60,10 @@
         provider_1 = runner.get_probes(probe_type=ProviderProbe)[0]
 
         async with requestor.run_command_on_host(
-<<<<<<< HEAD
-            f"{blender_path} --subnet-tag goth --min-cpu-threads 1 --payment-network rinkeby",
-=======
-            "{} --subnet-tag goth --min-cpu-threads 1 --log-file {}".format(
+            "{} --subnet-tag goth --min-cpu-threads 1 "
+            "--payment-network rinkeby --log-file {}".format(
                 blender_path, log_dir / "test_power_outage.log"
             ),
->>>>>>> 3573e7f8
             env=os.environ,
         ) as (_cmd_task, cmd_monitor, _process_monitor):
             # Add assertions to the command output monitor `cmd_monitor`:
